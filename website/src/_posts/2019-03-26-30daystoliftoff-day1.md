---
title: "Day 1"
author: kvz
image: "https://uppy.io/images/blog/30daystoliftoff/inspace.jpg"
series: 30 Days to Liftoff
seriesSuffix: 'of 30'
---

When we [started working on Uppy](/blog/2016/07/uppy-begins/) back in early 2016, all we had was an idea and the shared desire to launch file uploading into a new age. We had already been laying the groundwork with the development of [tus.io](https://tus.io/) and felt that its robust back-end deserved a front-end just as robust, modern and user-friendly. 

<<<<<<< HEAD
<!--more-->

But what about open? We initially thought about building a proprietary uploader that would work exclusively with Transloadit's commercial service, but we quickly turned around on this. We knew this could have a real impact. So, just like we did with Tus, we decided to make our new project open source. Three years, [16.000 stargazers](https://github.com/transloadit/uppy/stargazers) and a thriving community later — and we could not be happier. Well, apart from one thing: **getting Uppy 1.0 out the door** has proven harder than expected. Issues keep piling up, which led us down countless sidetracks and hurt our capacity to hammer out those final design goals. 
=======
But what about open? We initially thought about building a proprietary uploader that would work exclusively with Transloadit's commercial service, but we quickly turned around on it. We knew this could have a real impact. So, just like we did with Tus, we decided to make our new project open source. Three years, [16.000 stargazers](https://github.com/transloadit/uppy/stargazers) and a thriving community later — and we could not be happier. Well, apart from one thing: **getting Uppy 1.0 out the door** has proven harder than expected. Issues keep piling up, which led us down countless sidetracks and hurt our capacity to hammer out those final design goals. 
>>>>>>> 5e2a2d93

But now it's time for all that to change. That's why, starting today, we are allocating all of Transloadit's resources into making a big final push and getting Uppy ready for liftoff. Our goal is to launch on **April 25**, exactly thirty days from now. 

<center><img width="400" src="https://media.giphy.com/media/kvw01ozJ06TxS/giphy.gif"></center>


We'll need all the help we can get, so for the next thirty days, everyone here at Transloadit is going to be working exclusively on tasks related to Uppy 1.0. That means the Uppy core team (obviously) and tus core team, our sdk teams, as well as our infra & API engineers, designers, content writers, and the founders themselves — we'll all be chipping in and doing our part to ensure liftoff in thirty days. We're even adding someone new to the Uppy team in April. A warm welcome to [Evgenia Karunus](https://github.com/lakesare) :)

## A new post every day

We have added all tasks to a project board and thought it might be a fun idea to keep you updated on our day-to-day progress. So, we set ourselves an additional challenge: apart from getting Uppy ready for 1.0, we're also going to **write a blog post about it every day**, for thirty days. Starting with this one.

A post each day may prove hard to do, but we think it's worth a try. It really fits with the open way in which we have been developing Uppy for the past few years, and gives you a look behind the scenes as we're getting ready for the home stretch. And hopefully, we also succeed in spreading the word even further, reaching people that don't yet know about Uppy, but would be happy to!

## What's Uppy with you?

We'd love to hear what you think. Whether it is about Uppy in general, or specific issues you feel cannot be forgotten before 1.0, or maybe even about this blog post challenge itself — leave a comment here, use our [forum](https://community.transloadit.com/c/uppy) directly (it also hosts the comments), or let us know on Twitter via [@uppy_io](http://twitter.com/uppy_io/) or [@transloadit](http://twitter.com/transloadit/). 

<!-- <center><img width="400"  class="dropshadow" src="https://media.giphy.com/media/RnX4q6yYDoYCI/giphy.gif"></center> -->
<center><img width="400"  class="dropshadow" src="https://media.giphy.com/media/SjInxhAJTzU7S/giphy.gif"></center>


We can use your help! As we've said, we're looking to spread the word so any retweet, blog post, star, you name it, is gonna be double extra appreciated. Also, [issue busting](https://github.com/transloadit/uppy/issues) is going to slow down as we're about to head deep into the remaining design goals (e.g. React Native). So, if you want to lend a hand with that, we'd owe you big time!

See you tomorrow for the first progress update on Day 2 of our 30 Days to Liftoff!<|MERGE_RESOLUTION|>--- conflicted
+++ resolved
@@ -8,13 +8,7 @@
 
 When we [started working on Uppy](/blog/2016/07/uppy-begins/) back in early 2016, all we had was an idea and the shared desire to launch file uploading into a new age. We had already been laying the groundwork with the development of [tus.io](https://tus.io/) and felt that its robust back-end deserved a front-end just as robust, modern and user-friendly. 
 
-<<<<<<< HEAD
-<!--more-->
-
-But what about open? We initially thought about building a proprietary uploader that would work exclusively with Transloadit's commercial service, but we quickly turned around on this. We knew this could have a real impact. So, just like we did with Tus, we decided to make our new project open source. Three years, [16.000 stargazers](https://github.com/transloadit/uppy/stargazers) and a thriving community later — and we could not be happier. Well, apart from one thing: **getting Uppy 1.0 out the door** has proven harder than expected. Issues keep piling up, which led us down countless sidetracks and hurt our capacity to hammer out those final design goals. 
-=======
 But what about open? We initially thought about building a proprietary uploader that would work exclusively with Transloadit's commercial service, but we quickly turned around on it. We knew this could have a real impact. So, just like we did with Tus, we decided to make our new project open source. Three years, [16.000 stargazers](https://github.com/transloadit/uppy/stargazers) and a thriving community later — and we could not be happier. Well, apart from one thing: **getting Uppy 1.0 out the door** has proven harder than expected. Issues keep piling up, which led us down countless sidetracks and hurt our capacity to hammer out those final design goals. 
->>>>>>> 5e2a2d93
 
 But now it's time for all that to change. That's why, starting today, we are allocating all of Transloadit's resources into making a big final push and getting Uppy ready for liftoff. Our goal is to launch on **April 25**, exactly thirty days from now. 
 
