import Uppy from '../../../../src/core/Core.js'
import Dummy from '../../../../src/plugins/Dummy.js'
import GoogleDrive from '../../../../src/plugins/GoogleDrive.js'
import Modal from '../../../../src/plugins/Modal.js'
import ProgressBar from '../../../../src/plugins/ProgressBar.js'

const uppy = new Uppy({debug: true})
uppy
  .use(Modal)
  .use(Dummy, {target: Modal})
<<<<<<< HEAD
  // .use(GoogleDrive, {target: Modal})
=======
  .use(ProgressBar, {target: Modal})
  .use(GoogleDrive, {target: Modal})
>>>>>>> acdf8ba7
  .run()<|MERGE_RESOLUTION|>--- conflicted
+++ resolved
@@ -1,6 +1,7 @@
 import Uppy from '../../../../src/core/Core.js'
 import Dummy from '../../../../src/plugins/Dummy.js'
 import GoogleDrive from '../../../../src/plugins/GoogleDrive.js'
+import DragDrop from '../../../../src/plugins/DragDrop.js'
 import Modal from '../../../../src/plugins/Modal.js'
 import ProgressBar from '../../../../src/plugins/ProgressBar.js'
 
@@ -8,10 +9,7 @@
 uppy
   .use(Modal)
   .use(Dummy, {target: Modal})
-<<<<<<< HEAD
+  .use(ProgressBar, {target: Modal})
+  .use(DragDrop, {target: Modal})
   // .use(GoogleDrive, {target: Modal})
-=======
-  .use(ProgressBar, {target: Modal})
-  .use(GoogleDrive, {target: Modal})
->>>>>>> acdf8ba7
   .run()