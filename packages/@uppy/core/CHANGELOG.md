# @uppy/core

<<<<<<< HEAD
## 3.0.0-beta.1

Released: 2022-06-09
Included in: Uppy v3.0.0-beta.1

- @uppy/core,@uppy/dashboard: fix types for some events (Antoine du Hamel / #3812)
=======
## 2.3.2

Released: 2022-07-27
Included in: Uppy v2.13.1

- @uppy/core: Add missing type for retry-all event (Luc Boissaye / #3901)
>>>>>>> 61b60592

## 2.3.1

Released: 2022-06-07
Included in: Uppy v2.12.0

- @uppy/core: fix `TypeError` when file was deleted (Antoine du Hamel / #3811)

## 2.3.0

Released: 2022-05-30
Included in: Uppy v2.11.0

- @uppy/angular,@uppy/audio,@uppy/aws-s3-multipart,@uppy/aws-s3,@uppy/box,@uppy/core,@uppy/dashboard,@uppy/drag-drop,@uppy/dropbox,@uppy/facebook,@uppy/file-input,@uppy/form,@uppy/golden-retriever,@uppy/google-drive,@uppy/image-editor,@uppy/informer,@uppy/instagram,@uppy/onedrive,@uppy/progress-bar,@uppy/react,@uppy/redux-dev-tools,@uppy/robodog,@uppy/screen-capture,@uppy/status-bar,@uppy/store-default,@uppy/store-redux,@uppy/thumbnail-generator,@uppy/transloadit,@uppy/tus,@uppy/unsplash,@uppy/url,@uppy/vue,@uppy/webcam,@uppy/xhr-upload,@uppy/zoom: doc: update bundler recommendation (Antoine du Hamel / #3763)
- @uppy/core: refactor to ESM (Antoine du Hamel / #3744)

## 2.2.0

Released: 2022-05-14
Included in: Uppy v2.10.0

- @uppy/aws-s3-multipart,@uppy/aws-s3,@uppy/core,@uppy/react,@uppy/transloadit,@uppy/tus,@uppy/xhr-upload: proposal: Cancel assemblies optional (Mikael Finstad / #3575)
- @uppy/core: add definition for addFiles method (Matteo Padovano / #3556)
- @uppy/core: wrap plugins in div.uppy-Root and set dir attrubute in UIPlugin (Artur Paikin / #3692)

## 2.1.10

Released: 2022-04-27
Included in: Uppy v2.9.5

- @uppy/core: fix `TypeError` when file was removed (Antoine du Hamel / #3670)

## 2.1.9

Released: 2022-04-27
Included in: Uppy v2.9.4

- @uppy/core: fix `TypeError` when file was removed (Antoine du Hamel / #3650)

## 2.1.8

Released: 2022-04-07
Included in: Uppy v2.9.3

- @uppy/core: fix TypeError in event handler when file was removed (Antoine du Hamel / #3629)

## 2.1.7

Released: 2022-03-29
Included in: Uppy v2.9.1

- @uppy/core: refactor: replace deprecated String.prototype.substr() (CommanderRoot / #3600)

## 2.1.6

Released: 2022-03-16
Included in: Uppy v2.8.0

- @uppy/core: Abstract restriction logic in a new Restricter class (Merlijn Vos / #3532)

## 2.1.5

Released: 2022-02-14
Included in: Uppy v2.5.0

- @uppy/core,@uppy/dashboard,@uppy/thumbnail-generator: Add dashboard and UIPlugin types (Merlijn Vos / #3426)

## 2.1.4

Released: 2021-12-09
Included in: Uppy v2.3.1

- @uppy/aws-s3,@uppy/core,@uppy/dashboard,@uppy/store-redux,@uppy/xhr-upload: deps: use `nanoid/non-secure` to workaround react-native limitation (Antoine du Hamel / #3350)

## 2.1.3

Released: 2021-12-07
Included in: Uppy v2.3.0

- @uppy/core: disable loose transpilation for legacy bundle (Antoine du Hamel / #3329)
- @uppy/aws-s3,@uppy/box,@uppy/core,@uppy/dashboard,@uppy/drag-drop,@uppy/dropbox,@uppy/facebook,@uppy/file-input,@uppy/google-drive,@uppy/image-editor,@uppy/instagram,@uppy/locales,@uppy/onedrive,@uppy/screen-capture,@uppy/status-bar,@uppy/thumbnail-generator,@uppy/transloadit,@uppy/url,@uppy/webcam,@uppy/xhr-upload,@uppy/zoom: Refactor locale scripts & generate types and docs (Merlijn Vos / #3276)<|MERGE_RESOLUTION|>--- conflicted
+++ resolved
@@ -1,20 +1,17 @@
 # @uppy/core
 
-<<<<<<< HEAD
 ## 3.0.0-beta.1
 
 Released: 2022-06-09
 Included in: Uppy v3.0.0-beta.1
 
 - @uppy/core,@uppy/dashboard: fix types for some events (Antoine du Hamel / #3812)
-=======
 ## 2.3.2
 
 Released: 2022-07-27
 Included in: Uppy v2.13.1
 
 - @uppy/core: Add missing type for retry-all event (Luc Boissaye / #3901)
->>>>>>> 61b60592
 
 ## 2.3.1
 
