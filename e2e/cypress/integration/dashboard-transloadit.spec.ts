const FLAKY = {
  retries: {
    runMode: 3, // retry flaky test
  },
}

describe('Dashboard with Transloadit', () => {
  beforeEach(() => {
    cy.visit('/dashboard-transloadit')
    cy.get('.uppy-Dashboard-input:first').as('file-input')
    cy.intercept('/assemblies').as('createAssemblies')
    cy.intercept('/assemblies/*').as('assemblies')
    cy.intercept('/resumable/*').as('resumable')
  })

  it('should upload cat image successfully', () => {
    cy.get('@file-input').selectFile('cypress/fixtures/images/cat.jpg', { force:true })
    cy.get('.uppy-StatusBar-actionBtn--upload').click()

    cy.wait('@assemblies')
    cy.wait('@resumable')

    cy.get('.uppy-StatusBar-statusPrimary').should('contain', 'Complete')
  })

  it('should close assembly polling when cancelled', () => {
    cy.get('@file-input').selectFile(['cypress/fixtures/images/cat.jpg', 'cypress/fixtures/images/traffic.jpg'], { force:true })
    cy.get('.uppy-StatusBar-actionBtn--upload').click()

    cy.intercept({
      method: 'GET',
      url: '/assemblies/*',
    }).as('assemblyPolling')
    cy.intercept(
      { method: 'PATCH', pathname: '/files/*', times: 1 },
      { statusCode: 204, body: {} },
    )
    cy.intercept(
      { method: 'DELETE', pathname: '/resumable/files/*', times: 1 },
      { statusCode: 204, body: {} },
    )
    cy.wait('@assemblyPolling')
    cy.window().then(({ uppy }) => {
      expect(Object.values(uppy.getPlugin('Transloadit').activeAssemblies).every((a: any) => a.pollInterval)).to.equal(true)
    })
    cy.get('button[data-cy=cancel]').click()

    cy.window().then(({ uppy }) => {
      expect(Object.values(uppy.getPlugin('Transloadit').activeAssemblies).some((a: any) => a.pollInterval)).to.equal(false)
    })
  })

  it('should emit one assembly-cancelled event when cancelled', FLAKY, () => {
    const spy = cy.spy()

    cy.get('@file-input').selectFile(['cypress/fixtures/images/cat.jpg', 'cypress/fixtures/images/traffic.jpg'], { force:true })
    cy.get('.uppy-StatusBar-actionBtn--upload').click()

    cy.intercept({
      method: 'GET',
      url: '/assemblies/*',
    }).as('assemblyPolling')
    cy.intercept(
      { method: 'PATCH', pathname: '/files/*', times: 1 },
      { statusCode: 204, body: {} },
    )
    cy.intercept(
      { method: 'DELETE', pathname: '/resumable/files/*', times: 2 },
      { statusCode: 204, body: {} },
    ).as('fileDeletion')
    cy.intercept(
      { method: 'DELETE', pathname: '/assemblies/*', times: 1 },
    ).as('assemblyDeletion')
    cy.wait('@assemblyPolling')
    cy.window().then(({ uppy }) => {
      uppy.on('transloadit:assembly-cancelled', spy)
    })
    cy.get('button[data-cy=cancel]').click()

    cy.wait('@assemblyDeletion').then(() => {
      expect(spy).to.be.calledOnce
    })
  })

  it('should close assembly polling when all files are removed', FLAKY, () => {
    const spy = cy.spy()

    cy.get('@file-input').selectFile(['cypress/fixtures/images/cat.jpg', 'cypress/fixtures/images/traffic.jpg'], { force:true })
    cy.get('.uppy-StatusBar-actionBtn--upload').click()

    cy.intercept({
      method: 'GET',
      url: '/assemblies/*',
    }).as('assemblyPolling')
    cy.intercept(
      { method: 'PATCH', pathname: '/files/*', times: 1 },
      { statusCode: 204, body: {} },
    )
    cy.intercept(
      { method: 'DELETE', pathname: '/resumable/files/*', times: 2 },
      { statusCode: 204, body: {} },
    ).as('fileDeletion')
    cy.intercept(
      { method: 'DELETE', pathname: '/assemblies/*', times: 1 },
    ).as('assemblyDeletion')
    cy.wait('@assemblyPolling')
    cy.window().then(({ uppy }) => {
      uppy.on('transloadit:assembly-cancelled', spy)
      expect(Object.values(uppy.getPlugin('Transloadit').activeAssemblies).every((a: any) => a.pollInterval)).to.equal(true)

      const { files } = uppy.getState()
      uppy.removeFiles(Object.keys(files))

      cy.wait('@assemblyDeletion').then(() => {
        expect(Object.values(uppy.getPlugin('Transloadit').activeAssemblies).some((a: any) => a.pollInterval)).to.equal(false)
        expect(spy).to.be.calledOnce
      })
    })
  })

  it('should not create assembly when all individual files have been cancelled', () => {
<<<<<<< HEAD
    cy.get('@file-input').selectFile(['cypress/fixtures/images/cat.jpg', 'cypress/fixtures/images/traffic.jpg'], { force:true })
=======
    cy.get('@file-input').selectFile(['cypress/fixtures/images/cat.jpg', 'cypress/fixtures/images/traffic.jpg'], { force: true })
>>>>>>> 8f722804
    cy.get('.uppy-StatusBar-actionBtn--upload').click()

    cy.window().then(({ uppy }) => {
      expect(Object.values(uppy.getPlugin('Transloadit').activeAssemblies).length).to.equal(0)

      const { files } = uppy.getState()
      uppy.removeFiles(Object.keys(files))

      cy.wait('@createAssemblies').then(() => {
        expect(Object.values(uppy.getPlugin('Transloadit').activeAssemblies).some((a: any) => a.pollInterval)).to.equal(false)
      })
    })
  })

  // Not working, the upstream changes have not landed yet.
  it.skip('should create assembly if there is still one file to upload', () => {
    cy.get('@file-input').selectFile(['cypress/fixtures/images/cat.jpg', 'cypress/fixtures/images/traffic.jpg'], { force:true })
    cy.get('.uppy-StatusBar-actionBtn--upload').click()

    cy.window().then(({ uppy }) => {
      expect(Object.values(uppy.getPlugin('Transloadit').activeAssemblies).length).to.equal(0)

      const { files } = uppy.getState()
      const [fileID] = Object.keys(files)
      uppy.removeFile(fileID)

      cy.wait('@createAssemblies').then(() => {
        cy.wait('@resumable')
        cy.get('.uppy-StatusBar-statusPrimary').should('contain', 'Complete')
      })
    })
  })

  // Not working, the upstream changes have not landed yet.
  it.skip('should complete upload if one gets cancelled mid-flight', () => {
    cy.get('@file-input').selectFile(['cypress/fixtures/images/cat.jpg', 'cypress/fixtures/images/traffic.jpg'], { force:true })
    cy.get('.uppy-StatusBar-actionBtn--upload').click()

    cy.wait('@createAssemblies')
    cy.wait('@resumable')

    cy.window().then(({ uppy }) => {
      const { files } = uppy.getState()
      const [fileID] = Object.keys(files)
      uppy.removeFile(fileID)

      cy.get('.uppy-StatusBar-statusPrimary').should('contain', 'Complete')
    })
  })

  it('should not emit error if upload is cancelled right away', () => {
    cy.get('@file-input').selectFile('cypress/fixtures/images/cat.jpg', { force:true })
    cy.get('.uppy-StatusBar-actionBtn--upload').click()

    const handler = cy.spy()

    cy.window().then(({ uppy }) => {
      const { files } = uppy.getState()
      uppy.on('upload-error', handler)

      const [fileID] = Object.keys(files)
      uppy.removeFile(fileID)
      uppy.removeFile(fileID)
      cy.wait('@createAssemblies').then(() => expect(handler).not.to.be.called)
    })
  })
})<|MERGE_RESOLUTION|>--- conflicted
+++ resolved
@@ -119,11 +119,7 @@
   })
 
   it('should not create assembly when all individual files have been cancelled', () => {
-<<<<<<< HEAD
     cy.get('@file-input').selectFile(['cypress/fixtures/images/cat.jpg', 'cypress/fixtures/images/traffic.jpg'], { force:true })
-=======
-    cy.get('@file-input').selectFile(['cypress/fixtures/images/cat.jpg', 'cypress/fixtures/images/traffic.jpg'], { force: true })
->>>>>>> 8f722804
     cy.get('.uppy-StatusBar-actionBtn--upload').click()
 
     cy.window().then(({ uppy }) => {
