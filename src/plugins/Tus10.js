--- conflicted
+++ resolved
@@ -9,7 +9,6 @@
   constructor (core, opts) {
     super(core, opts)
     this.type = 'uploader'
-<<<<<<< HEAD
 
     // set default options
     const defaultOptions = {}
@@ -53,42 +52,28 @@
     })
     // Start the upload
     upload.start()
-=======
->>>>>>> bed673cb
   }
 
 /**
  * Add files to an array of `upload()` calles, passing the current and total file count numbers
  *
-<<<<<<< HEAD
  * @param {Array | Object} results
-=======
- * @param {array | object} results
->>>>>>> bed673cb
  * @returns {Promise} of parallel uploads `Promise.all(uploaders)`
  */
   run (results) {
     console.log({
-<<<<<<< HEAD
       class: this.constructor.name,
-=======
-      class: 'Tus10',
->>>>>>> bed673cb
       method: 'run',
       results: results
     })
 
     const files = this.extractFiles(results)
 
-<<<<<<< HEAD
     this.core.log('tus got this: ')
     this.core.log(results)
 
-=======
-    // console.log(files);
+    // this.setProgress(0)
 
-    this.setProgress(0)
->>>>>>> bed673cb
     // var uploaded  = [];
     const uploaders = []
     for (let i in files) {
@@ -99,39 +84,5 @@
     }
 
     return Promise.all(uploaders)
-<<<<<<< HEAD
-=======
-  }
-
-/**
- * Create a new Tus upload
- *
- * @param {object} file for use with upload
- * @param {integer} current file in a queue
- * @param {integer} total number of files in a queue
- * @returns {Promise}
- */
-  upload (file, current, total) {
-    console.log(`uploading ${current} of ${total}`)
-    // Create a new tus upload
-    const self = this
-    const upload = new tus.Upload(file, {
-      endpoint: this.opts.endpoint,
-      onError: function (error) {
-        return Promise.reject('Failed because: ' + error)
-      },
-      onProgress: function (bytesUploaded, bytesTotal) {
-        let percentage = (bytesUploaded / bytesTotal * 100).toFixed(2)
-        percentage = Math.round(percentage)
-        self.setProgress(percentage, current, total)
-      },
-      onSuccess: function () {
-        console.log(`Download ${upload.file.name} from ${upload.url}`)
-        return Promise.resolve(upload)
-      }
-    })
-    // Start the upload
-    upload.start()
->>>>>>> bed673cb
   }
 }