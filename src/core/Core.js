--- conflicted
+++ resolved
@@ -466,8 +466,12 @@
       this.setState({files: updatedFiles})
 
       const fileName = this.state.files[fileID].name
-<<<<<<< HEAD
-      this.info({ message: `Failed to upload: ${fileName}`, details: error }, 'error', 5000)
+      let message = `Failed to upload ${fileName}`
+      if (typeof error === 'object' && error.message) {
+        message = { message: message, details: error.message }
+        this.info({ message: message, details: error.message }, 'error', 5000)
+      }
+      this.info(message, 'error', 5000)
     })
 
     this.on('core:upload-retry', (fileID) => {
@@ -477,13 +481,6 @@
       )
       updatedFiles[fileID] = updatedFile
       this.setState({files: updatedFiles})
-=======
-      let message = `Failed to upload ${fileName}`
-      if (typeof error === 'object' && error.message) {
-        message = `${message}: ${error.message}`
-      }
-      this.info(message, 'error', 5000)
->>>>>>> 4e808ca3
     })
 
     this.on('core:upload', () => {
