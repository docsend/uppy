import async from 'async';

<<<<<<< HEAD
export default class {
=======
export default class Transloadit {
>>>>>>> e5f493c9
  constructor(opts) {
    // Dictates in what order different plugin types are ran:
    this.types = [ 'presetter', 'selecter', 'uploader' ];

    // Container for different types of plugins
    this.plugins = {};
  }

  use(Plugin, opts) {
    // Instantiate
    var plugin = new Plugin(this, opts);
    this.plugins[plugin.type] = this.plugins[plugin.type] || [];
    this.plugins[plugin.type].push(plugin);

    return this;
  }

  setProgress(plugin, percentage) {
    // Any plugin can call this via `this.core.setProgress(this, precentage)`
    console.log(plugin.type + ' plugin ' + plugin.name + ' set the progress to ' + percentage);

    return this;
  }

  runType(type, files, cb) {
    console.dir({
      method: 'Transloadit.runType',
      type  : type,
      files : files,
      cb    : cb
    });

    // const methods = [];
    // for (let p in this.plugins[type]) {
    //   const plugin = this.plugins[type][p];
    //   methods.push(plugin.run.bind(plugin, files));
    // }

    const methods = this.plugins[type].map(plugin => plugin.run.bind(plugin, files));

    async.parallel(methods, cb);
  }

  run() {
    console.dir({
      method: 'Transloadit.run'
    });

    var typeMethods = [];
    typeMethods.push(async.constant([]));

    for (let t in this.types) {
      const type = this.types[t];
      typeMethods.push(this.runType.bind(this, type));
    }

    async.waterfall(typeMethods, function (err, finalFiles) {
      console.dir({
        err       : err ,
        finalFiles: finalFiles
      });
    });
  }
}<|MERGE_RESOLUTION|>--- conflicted
+++ resolved
@@ -1,10 +1,6 @@
 import async from 'async';
 
-<<<<<<< HEAD
 export default class {
-=======
-export default class Transloadit {
->>>>>>> e5f493c9
   constructor(opts) {
     // Dictates in what order different plugin types are ran:
     this.types = [ 'presetter', 'selecter', 'uploader' ];
@@ -37,13 +33,13 @@
       cb    : cb
     });
 
-    // const methods = [];
-    // for (let p in this.plugins[type]) {
-    //   const plugin = this.plugins[type][p];
-    //   methods.push(plugin.run.bind(plugin, files));
-    // }
+    const methods = [];
+    for (let p in this.plugins[type]) {
+      const plugin = this.plugins[type][p];
+      methods.push(plugin.run.bind(plugin, files));
+    }
 
-    const methods = this.plugins[type].map(plugin => plugin.run.bind(plugin, files));
+    // const methods = this.plugins[type].map(plugin => plugin.run.bind(plugin, files));
 
     async.parallel(methods, cb);
   }
