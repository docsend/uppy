Our combined changelog and roadmap. It contains todos as well as dones.

Items can be optionally be tagged tagged by GitHub owner issue if discussion
happened / is needed.

Please add your entries in this format:

 - `- [ ] (<plugin name>|website|core|meta|build|test): <Present tense verb> <subject> \(<list of associated owners/gh-issues>\)`.

Following [SemVer spec item 4](http://semver.org/#spec-item-4),
we're `<1.0.0` and allowing ourselves to make breaking changes in minor
and patch levels.

In the current stage we aim to release a new version on the
last Friday of every new month.

## Backlog

Ideas that will be planned and find their way into a release at one point.
PRs are welcome! Please do open an issue to discuss first if it's a big feature, priorities may have changed after something was added here.

- [ ] core: Decouple rendering from the Plugin base class?
- [ ] core: Make sure Uppy works well in VR
- [ ] test: Human should check http://www.webpagetest.org and https://developers.google.com/web/tools/lighthouse/, use it sometimes to test website and Uppy. Will show response/loading times and other issues
- [ ] test: Human should test with real screen reader to identify accessibility problems
- [ ] test: setup an HTML page with all sorts of crazy styles, resets & bootstrap to see what brakes Uppy (@arturi)
- [ ] dependencies: es6-promise --> lie https://github.com/calvinmetcalf/lie ?
- [ ] core: accessibility research: https://chrome.google.com/webstore/detail/accessibility-developer-t/fpkknkljclfencbdbgkenhalefipecmb, http://khan.github.io/tota11y/
- [ ] core: consider adding presets, see https://github.com/cssinjs/jss-preset-default/blob/master/src/index.js (@arturi)
- [ ] uppy/uppy-server: Transfer files between providers (from instagram to Google drive for example).
- [ ] uploaders: consider not showing progress updates from the server after an upload’s been paused (@arturi, @ifedapoolarewaju)
- [ ] maybe restrict system file picking dialog too https://github.com/transloadit/uppy/issues/253
- [ ] uppy-server: what happens if access token expires amid an upload/download process.
- [ ] good way to change plugin options at runtime—maybe `this.state.options`?
- [ ] s3: multipart/"resumable" uploads for large files (@goto-bus-stop)
- [ ] DnD Bar: drag and drop + statusbar or progressbar ? (@arturi)
- [ ] possibility to work on already uploaded / in progress files #112, #113
- [ ] possibility to edit/delete more than one file at once #118, #97
- [ ] optimize problematic filenames #72
- [ ] an uploader plugin to receive files in a callback instead of uploading them
- [ ] statusbar: add option to always show
- [ ] have a `resetProgress` method for resetting a single file, and call it before starting an upload. see comment in #393
- [ ] “Custom Provider” plugin for  Dashboard — shows already uploaded files or files from a custom service; accepts an array of files to show in options, no uppy-server required #362
- [ ] WordPress plugin
- [ ] Transformations, cropping, filters for images, see #53
- [ ] Prepare for (piwik-) tracking of usage of uppy ? see #83
- [ ] screenshot+screencast support similar to Webcam #148
- [ ] Webcam modes #198
- [ ] feature: React Native support
- [ ] consider iframe / more security for Transloadit/Uppy integration widget and Uppy itself. Page can’t get files from Google Drive if its an iframe; possibility for folder restriction for provider plugins
- [ ] It would be nice in the long run to have a dynamic package builder here right on the website where you can select the plugins you need/want and it builds and downloads a minified version of them?
Sort of like jQuery UI: https://jqueryui.com/download/
- [ ] test: add https://github.com/pa11y/pa11y for automated accessibility testing?
- [ ] test: add tests for `npm pack`
- [ ] test: add deepFreeze to test that state in not mutated anywhere by accident #320
- [ ] audio: audio recording similar to Webcam #143
- [ ] add typescript definitions and JSDoc everywhere? https://github.com/Microsoft/TypeScript/wiki/Type-Checking-JavaScript-Files
- [ ] transloadit plugin: maybe add option to disable uppy server endpoint overrides
- [ ] dragdrop: change border color when files doesn’t pass restrictions on drag https://github.com/transloadit/uppy/issues/607
- [ ] website: automatically generated page with all locale strings used in plugins
- [ ] transloadit: option for StatusBar’s upload button to act as a "Start assembly" button? Useful if an assembly uses only import robots, such as /s3/import to start a batch transcoding job.
- [ ] provider: Add Facebook
- [ ] provider: Add OneDrive
- [ ] provider: Add Box
- [ ] provider: change ProviderViews signature to receive Provider instance in second param. ref https://github.com/transloadit/uppy/pull/743#discussion_r180106070
- [ ] core: css-in-js, while keeping non-random classnames (ideally prefixed) and useful preprocessor features. also see simple https://github.com/codemirror/CodeMirror/blob/master/lib/codemirror.css (@arturi, @goto-bus-stop)
- [ ] webcam: Stop recording when file size is exceeded, should be possible given how the MediaRecorder API works
- [ ] dashboard: add option to disable uploading from local disk #657
- [ ] dashboard: display data like image resolution on file cards #783
- [ ] server: pass metadata to S3 `getKey` option, see https://github.com/transloadit/uppy/issues/689

## 1.0 Goals

What we need to do to release Uppy 1.0

- [ ] QA: test how everything works together: user experience from `npm install` to production build with Webpack, using in React/Redux environment (npm pack)
- [ ] QA: test in multiple browsers and mobile devices again
- [x] QA: test uppy server. benchmarks / stress test. multiple connections, different setups, large files (10 GB)
- [ ] QA: tests for some plugins
- [x] docs: on using plugins, all options, list of plugins, i18n
- [ ] feature: preset for Transloadit that mimics jQuery SDK, check https://github.com/transloadit/jquery-sdk docs
- [ ] refactoring: possibly add CSS-in-JS, style encapsulation
- [x] refactoring: possibly switch from Yo-Yo to Preact, because it’s more stable, solves a few issues we are struggling with (onload being weird/hard/modern-browsers-only with bel; no way to pass refs to elements; extra network requests with base64 urls) and mature, “new standard”, larger community
- [ ] refactoring: split uppy into small packages, lerna repo?
- [x] QA: tests for core and utils
- [ ] feature: basic Reacte Native support
- [x] feature: Redux and ReduxDevTools support (currently mirrors Uppy state to Redux)
- [x] feature: beta file recovering after closed tab / browser crash
- [x] feature: easy integration with React (UppyReact components)
- [x] feature: finish the direct-to-s3 upload plugin and test it with the flow to then upload to :transloadit: afterwards. This is because this might influence the inner flow of the plugin architecture quite a bit
- [x] feature: restrictions: by size, number of files, file type
- [x] refactoring: webcam plugin
- [x] uppy-server: add uppy-server to main API service to scale it horizontally. for the standalone server, we could write the script to support multiple clusters. Not sure how required or neccessary this may be for Transloadit's API service.
- [x] uppy-server: better error handling, general cleanup (remove unused code. etc)
- [x] uppy-server: security audit
- [x] uppy-server: storing tokens in user’s browser only (d040281cc9a63060e2f2685c16de0091aee5c7b4)

# 0.26.0

- [ ] dashboard: allow minimizing the Dashboard during upload (Uppy then becomes just a tiny progress indicator) (@arturi)

# next

## 0.25.0

To Be Released: 2018-05-31.

- [ ] dashboard: cancel button for transloadit assemblies (@arturi, @goto-bus-stop)
- [ ] core: figure out per-plugin locales and i18n strings packs #491
- [ ] goldenretriever: confirmation before restore #443
- [ ] goldenretriever: add “ghost” files (@arturi)
- [ ] test: add typescript with JSDoc (@arturi)
- [ ] dragdrop: allow customizing arrow icon https://github.com/transloadit/uppy/pull/374#issuecomment-334116208 (@arturi)
- [ ] dashboard: disallow removing files if `bundle: true` in XHRUpload (@arturi)
- [ ] dashboard: optional alert `onbeforeunload` while upload is in progress, safeguarding from accidentaly navigating away from a page with an ongoing upload
- [ ] dashboard: add image cropping, study https://github.com/MattKetmo/darkroomjs/, https://github.com/fengyuanchen/cropperjs #151
- [ ] docs: quick start guide: https://community.transloadit.com/t/quick-start-guide-would-be-really-helpful/14605 (@arturi)
- [ ] transloadit: add error reporting (@goto-bus-stop)
- [ ] uppy-server: benchmarks / stress test, large file, uppy-server / tus / S3 (10 GB)
- [ ] uppy-server: document docker image setup for uppy-server (@ifedapoolarewaju)
- [ ] xhrupload: emit a final `upload-progress` event in the XHRUpload plugin just before firing `upload-complete` (tus-js-client already handles this internally) (@arturi)
- [ ] core: add more mime-to-extension mappings from https://github.com/micnic/mime.json/blob/master/index.json (which ones?) # (@arturi, @goto-bus-stop)
- [ ] providers: select files only after “select” is pressed, don’t add them right away when they are checked (keep a list of fileIds in state?); better UI + solves issue with autoProceed uploading in background, which is weird; re-read https://github.com/transloadit/uppy/pull/419#issuecomment-345210519 (@arturi, @goto-bus-stop)
- [ ] tus: add `filename` and `filetype`, so that tus servers knows what headers to set  https://github.com/tus/tus-js-client/commit/ebc5189eac35956c9f975ead26de90c896dbe360
- [ ] core: look into utilizing https://github.com/que-etc/resize-observer-polyfill for responsive components. See also https://github.com/transloadit/uppy/issues/750
<<<<<<< HEAD
- [x] statusbar: add some spacing between text elements (#760 / @goto-bus-stop)
- [ ] docs: improve on React docs https://uppy.io/docs/react/, add small example for each component maybe? Dashboard, DragDrop, ProgressBar? No need to make separate pages for all of them, just headings on the same page. Right now docs are confusing, because they focus on DashboardModal. Also problems with syntax highlight on https://uppy.io/docs/react/dashboard-modal/.
- [x] docs: add note in docs or solve the .run() issue, see #756
- [x] core: add `uppy.getFiles()` method (@goto-bus-stop / #770)
- [x] dashboard: fix duplicate plugin IDs, see #702 (@goto-bus-stop)
- [x] react: update propTypes (#776 / @goto-bus-stop)
=======
- [ ] core: use Browserslist config to share between PostCSS, Autoprefixer and Babel https://github.com/browserslist/browserslist, https://github.com/amilajack/eslint-plugin-compat (@arturi)
- [ ] core: utilize https://github.com/jonathantneal/postcss-preset-env, maybe https://github.com/jonathantneal/postcss-normalize (@arturi)
- [ ] docs: improve on React docs https://uppy.io/docs/react/, add small example for each component maybe? Dashboard, DragDrop, ProgressBar? No need to make separate pages for all of them, just headings on the same page. Right now docs are confusing, because they focus on DashboardModal. Also problems with syntax highlight on https://uppy.io/docs/react/dashboard-modal/ (@goto-bus-stop)
- [ ] docs: add note in docs or solve the .run() issue, see #756
- [ ] core: customizing metadata fields, boolean metadata; see #809, #454 and related (@arturi)
- [ ] providers: Add user/account names to Uppy provider views (@ifedapoolarewaju)

## 0.24.4

Released: 2018-05-14.

- core: Pass `allowedFileTypes` and `maxNumberOfFiles` to input[type=file] in UI components: Dashboard, DragDrop, FileInput (#814 / @arturi)
- transloadit: Update Transloadit plugin's Uppy Server handling (#804 / @goto-bus-stop)
- tus: respect `limit` option for upload parameter requests (#817 / @ap--)
- docs: doc: Explain name `metadata` vs. `$_FILES[]["name"]` (#1c1bf2e / @goto-bus-stop)
- dashboard: improve “powered by” icon (#0284c8e / @arturi)
- statusbar: add default string for cancel button (#822 / @mrbatista)

## 0.24.3

Released: 2018-05-10.

- core: add `uppy.getFiles()` method (@goto-bus-stop / #770)
- core: merge meta data when add file (#810 / @mrbatista)
- dashboard: fix duplicate plugin IDs, see #702 (@goto-bus-stop)
- dashboard/statusbar: fix some unicode characters showing up as gibberish (#787 / @goto-bus-stop)
- dashboard: Fix grid item height in remote providers with few files (#791 / @goto-bus-stop)
- dashboard: Add `rel="noopener noreferrer"` to links containing `target="_blank" (#767 / @kvz)
- instagram: add extensions to instagram files (@ifedapoolarewaju)
- transloadit: More robust failure handling for Transloadit, closes #708 (#805 / @goto-bus-stop)
- docs: Document "headers" upload parameter in AwsS3 plugin (#780 / @janko-m)
- docs: Update some `uppy.state` docs to align with the Stores feature (#792 / @goto-bus-stop)
- dragdrop: Add `inputName` option like FileInput has, set empty value="", closes #729 (#778 / @goto-bus-stop, @arturi)
- docs: Google Cloud Storage setup for the AwsS3 plugin (#777 / goto-bus-stop)
- react: Update React component PropTypes (#776 / @arturi)
- statusbar: add some spacing between text elements (#760 / @goto-bus-stop)
>>>>>>> b576dfe3

## 0.24.2

Released: 2018-04-17.

- dashboard: Fix showLinkToFileUploadResult option (@arturi / #763)
- docs: Consistent shape for the getResponseData (responseText, response) (@arturi / #765)

## 0.24.1

Released: 2018-04-16.

- dashboard: ⚠️ **breaking** `maxWidth`, `maxHeight` --> `width` and `height`; update docs and React props too; regardless of what we call those internally, this makes more sense, I think (@arturi)
- core: Avoid important for those styles that need to be overriden by inline-styles + microtip (@arturi)
- tus & xhrupload: Retain uppy-server error messages, fixes #707 (@goto-bus-stop / #759)
- dragdrop: Link `<label>` and `<input>`, fixes #749 (@goto-bus-stop / #757)

## 0.24.0

Released: 2018-04-12.

- core: ⚠️ **breaking** !important styles to be immune to any environment/page, look at screenshots in #446. Use `postcss-safe-important` (look into http://cleanslatecss.com/ or https://github.com/maximkoretskiy/postcss-autoreset or increasing specificity with .uppy prefix) (#744 / @arturi)
- core: ⚠️ **breaking** `onBeforeFileAdded()`, `onBeforeUpload()` and `addFile()` are now synchronous. You can no longer return a Promise from the `onBefore*()` functions. (#294, #746, @goto-bus-stop, @arturi)
- statusbar: ⚠️ **breaking** Move progress details to second line and make them optional (#682 / @arturi)
- core: Add uppy-Root to a DOM el that gets mounted in mount (#682 / @arturi)
- core: Fix all file state was included in progress accidentally (#682 / @arturi)
- dashboard: Options to disable showLinkToFileUploadResult and meta editing if metaFields is not provided (#682 / @arturi)
- dashboard: Remove dashed file icon for now (#682 / @arturi)
- dashboard: Add optional whitelabel “powered by uppy.io” (@nqst, @arturi)
- dashboard: Huge UI redesign, update provider views, StatusBar, Webcam, FileCard (@arturi, @nqst)
- docs: Update uppy-server docs to point to Kubernetes (#706 / @kiloreux)
- docs: Talk about success_action_status for POST uploads (#728 / @goto-bus-stop)
- docs: Add custom provider example (#743 / @ifedapoolarewaju)
- docs: Addmore useful events, i18n strings, typos, fixes and improvements following Tim’s feedback (#704 / @arturi)
- goldenretriever: Regenerate thumbnails after restore (#723 / @goto-bus-stop)
- goldenretriever: Warn, not error, when files cannot be saved by goldenretriever (#641 / @goto-bus-stop)
- instagram: Use date&time as file name for instagram files (#682 / @arturi)
- providers: Fix logging out of providers (#742 / @goto-bus-stop)
- providers: Refactor Provider views: Filter, add showFilter and showBreadcrumbs (#682 / @arturi)
- react: Allow overriding `<DashboardModal />` `target` prop (#740, @goto-bus-stop)
- s3: Support fake XHR from remote uploads (#711, @goto-bus-stop)
- s3: Document Digital Ocean Spaces
- s3: Fix xhr response handlers (#625, @goto-bus-stop)
- statusbar: Cancel button for any kind of uploads (@arturi, @goto-bus-stop)
- url: Add checks for protocols, assume `http` when no protocol is used (#682 / @arturi)
- url: Refactor things into Provider, see comments in  https://github.com/transloadit/uppy/pull/588; exposing the Provider module and the ProviderView to the public API (#727 / @ifedapoolarewaju, @arturi)
- webcam: Styles updates: adapt for mobile, better camera icon, move buttons to the bottom bar (#682 / @arturi)
- server: Fixed security vulnerability in transient dependency [#70](https://github.com/transloadit/uppy-server/issues/70) (@ifedapoolarewaju)
- server: Auto-generate tmp download file name to avoid Path traversal (@ifedapoolarewaju)
- server: Namespace redis key storage/lookup to avoid collisions (@ifedapoolarewaju)
- server: Validate callback redirect url after completing OAuth (@ifedapoolarewaju)
- server: Reduce the permission level required by Google Drive (@ifedapoolarewaju)
- server: Auto-generate Server secret if none is provided on startup (@ifedapoolarewaju)
- server: We implemented a more standard logger for Uppy Server (@ifedapoolarewaju)
- server: Added an example project to run Uppy Server on Serverless (@ifedapoolarewaju)

## 0.23.3

- docs: add “Writing Plugins” (@goto-bus-stop)
- docs: Update aws-s3.md, xhrupload.md (#692 / @bertho-zero)
- docs: Typos, fixes and improvements (@tim-kos, @ifedapoolarewaju, @arturi / #704)
- core: add Google Drive to S3 + uppy-server example, update docs (@goto-bus-stop / #711)
- s3: Support fake XHR from remote uploads (@goto-bus-stop / #711)
- dashboard: fix FileItem titles (#696 / @bertho-zero)
- form: Fix `get-form-data` being undefined when built with Rollup (#698 / @goto-bus-stop)
- transloadit: Capitalise Assembly in user facing messages (#699 / @goto-bus-stop)
- core: Add yaml file type (#710 / @jessica-coursera)
- core: Clear uploads on `cancelAll` (#664 / @goto-bus-stop)
- core: Remove Redux state sync plugin (#667 / @goto-bus-stop)
- core: merge of restrictions (#677 / @richmeij)
- core: Check for empty URL (#681 / @arturi)
- build: Use babel-preset-env, drop modules transform, use CommonJS in test files (#714 / @goto-bus-stop)
- dashboard: Remove semiTransparent for good (#704 / @arturi)
- url: Prevent scrolling when focusing on input when Url tab is opened (#179bdf7 / @arturi)

## 0.23.2

- core: ⚠️ **breaking** Emit full file object instead of fileID in events like uppy.on('event', file, data) (#647 / @arturi)
- core: Fix merging locale strings in Core (#666 / @goto-bus-stop)
- s3: Check upload parameters shape, fixes #653 (#665 / @goto-bus-stop)
- docs: Add more Core events to docs (@arturi)
- xhrupload: Clear timer when upload is removed in XHRUpload (#647 / @arturi)
- xhrupload: Fix XHRUpload.js error handling (#656 / @rhymes)
- tus: Configure uploadUrl for uppy-server uploads (#643 / @goto-bus-stop)

## 0.23.1

- xhrupload: ⚠️ **breaking** Revamped XHR response handling: This adds a response key to files when the upload completed (regardless of whether it succeeded). file.response contains a status and a data property. data is the result of getResponseData. One change here is that getResponseData is also called if there was an error, not sure if that's a good idea; Also changed events to emit file objects instead of IDs here because it touches many of the same places. (#612 / @goto-bus-stop)
- transloadit: ⚠️ **breaking** Embeded tus plugin: When importFromUploadURLs is not set, add the Tus plugin with the right configuration. (#614 / @goto-bus-stop)
- transloadit: Allow easy passing of form fields (#593 / @goto-bus-stop)
- s3: Updated XHR response handling, fixes (#624 / @goto-bus-stop)
- core: Revamped `addFile()` rejections (#604 / @goto-bus-stop)
- core: Added wrapper function for emitter.on, so you can chain uppy.on().run()... (#597 / @arturi)
- core: Fix progress events causing errors for removed files (#638 / @arturi)
- statusbar: Use translations for Uploading / Paused text, fixes #629 (#640 / goto-bus-stop)
- thumbnailgenerator: Upsizing image if smaller than thumbnail size, fix infinite loop (#637 / @phitranphitranphitran)
- website: Added Transloadit example to website (#603 / @arturi)

## 0.23.0

Released: 2018-02-11.

- core: Allow plugins to add data to result object. Return `processing` results among with `upload` results in `complete` event and `upload()` promise (#527 / @goto-bus-stop)
- core: Move limiting to different point, to fix StatusBar and other UI issues #468 (#524, #526 / @goto-bus-stop)
- core: Add uploadID to complete event (#569 / @richardwillars)
- core: Allow chanining after .on() and .off() to improve ergonomics (#597 / @arturi)
- core: Allow user to override sass variables (#555 / @chao)
- core: Move preview generation to separate plugin, add queuing (#431 / @richardwillars)
- core: Third-party extension, uppy-store-ngrx https://github.com/rimlin/uppy-store-ngrx/ (#532 / @rimlin)
- core: Warn, not error, when file cannot be added due to restrictions? (#604, #492 / @goto-bus-stop)
- dashboard: Add more i18n strings (#565 / @arturi)
- dashboard: Fix modal and page scroll (#564 / @arturi)
- dashboard: Refactor provider views (#554 / @arturi)
- dashboard: Restore focus after modal has been closed (#536 / @arturi)
- dashboard: Use empty input value so same file can be selected multiple times (@arturi / #534)
- dashboard: Use more accessible tip lib microtip (#536 / @arturi)
- docs: Add PHP snippets to XHRUpload docs (#567 / @goto-bus-stop)
- meta: Added instruction to fork the repo first (#512 / muhammadInam)
- meta: Automatically host releases on edgly and use that as our main CDN (#558 / @kvz)
- meta: Dependency version updates (#523 / @goto-bus-stop)
- meta: Remove unused files from published package (#586 / @goto-bus-stop)
- s3: Respect `limit` option for upload parameter requests too; fix isXml() check when no content-type is available (#545, #544, #528 / @goto-bus-stop)
- statusbar: Fix status text still showing when statusbar is hidden (#525 / @goto-bus-stop)
- test: Alter jest testPathPattern to current dir, add chai (#583 / @arturi)
- thumbnail: Add thumbnail generation plugin (#461 / @richardwillars)
- thumbnail: Fix blank preview thumbnails for images in Safari; use slightly different stap scaling (#458, #584 / @arturi)
- transloadit: Add `transloadit:assembly-executing` event (#547 / @goto-bus-stop)
- transloadit: Add assembly results to to the `complete` callback (#527 / @goto-bus-stop)
- transloadit: Easily pass form fields (#593 / @goto-bus-stop)
- tus: `resume: false` — don’t store url (@arturi / #507)
- uppy-server: Detect file upload size from the server (@ifedapoolarewaju)
- uppy-server: Fix circular json stringify error (@ifedapoolarewaju)
- uppy-server: Load standalone server options via config path (@ifedapoolarewaju)
- uppy-server: Pass response from uppy-server upload’s endpoint (#591 / @ifedapoolarewaju)
- uppy-server: Schedule job to delete stale upload files (@ifedapoolarewaju)
- uppy-server: Security audit, ask @acconut
- uppy-server: Support localhost urls as endpoints (@ifedapoolarewaju)
- url: New plugin that imports files from urls (#588 / @arturi, @ifedapoolarewaju)
- webcam: Font styling for Webcam option (#509 / @muhammadInam)
- webcam: Mirror image preview, add option to select which camera is used to capture, try filling the whole Dashboard with webcam preview image, remove URL.createObjectURL() (#574 / @arturi, @nqst)
- website: Add Transloadit example to website (#603 / @arturi)
- website: Doc fixes (#563 / @arturi)
- website: Improve the Contributing guide (#578 / @arturi)
- xhrupload: Add bundle option to send multiple files in one request (#442 / @goto-bus-stop)
- xhrupload: Prevent files from being uploaded multiple times in separate uploads (#552 / @richardwillars)
- xhrupload: Refactor response and error handling (#591 / @goto-bus-stop, @arturi, @ifedapoolarewaju)

## 0.22.1

Released: 2018-01-09.

- core: Fix remote uploads (#474 / @arturi)
- statusbar, progressbar: Add option to hide progress bar after upload finish (#485 / @wilkoklak)
- s3: Allow passing on XHRUpload options, such as "limit" to AwsS3 Plugin (#471 / @ogtfaber)
- XHRUpload: Fix progress with `limit`ed XHRUploads (#505 / @goto-bus-stop)
- core: fix error when `file.type === null`, shouldn’t pass that to match (@arturi)
- dashboard: input hidden="true" should not be focusable too (@arturi)
- webcam: Font styling for Webcam option (#509 / @muhammadInam)
- docs: fix reference to incorrect width/height options (#475 / @xhocquet)
- docs: Documentation fixes and improvements (#463 / @janko-m)
- docs: Fixed several typos in docs/server and docs/uppy (#484 / @martiuslim)

## 0.22.0

Released: 2017-12-21.
Theme: 🎄 Christmas edition

- **⚠️ Breaking** core: rendering engine switched from `Yo-Yo` to `Preact`, and all views from `html` hyperx template strings to `JSX` (#451 / @arturi)
- **⚠️ Breaking** core: large refactor of Core and Plugins: `setFileState`, merge `MetaData` plugin into `Dashboard`, prefix "private" core methods with underscores (@arturi / #438)
- **⚠️ Breaking** core: renamed `core` to `uppy` in plugins and what not. So instead of `this.core.state` we now use `this.uppy.state` (#438 / @arturi)
- **⚠️ Breaking** core: renamed events to remove `core:` prefix, as been suggested already. So: `success`, `error`, `upload-started` and so on, and prefixed event names for plugins sometimes, like `dashboard:file-card` (#438 / @arturi)
- **⚠️ Breaking** core: CSS class names have been altered to use `uppy-` namespace, so `.UppyDashboard-files` --> `.uppy-Dashboard-files` and so on
- **⚠️ Breaking** dashboard: added `metaFields` option, pass an array of settings for UI field objects `{ id: 'caption', name: 'Caption', placeholder: 'describe what the image is about' }` (#438 / @arturi, @goto-bus-stop)
- **⚠️ Breaking** core: deprecate `getMetaFromForm` in favor of new `Form` plugin (#407 / @arturi)
- form: added `Form`, a new plugin that is used in conjunction with any acquirer, responsible for: 1. acquiring the metadata from `<form>` when upload starts in Uppy; 2. injecting result array of succesful and failed files back into the form (#407 / @arturi)
- core: add more extensions for mimetype detection (#452 / @ifedapoolarewaju)
- docs: more docs for plugins (#456 / @goto-bus-stop)
- core: misc bugs fixes and improvements in Webcam, Dashboard, Provider and others (#451 / @arturi)
- dashboard: improved Dashboard UI (@arturi)
- uppy-server: remove pause/resume socket listeners when upload is done (@ifedapoolarewaju)
- uppy/uppy-server: remote server error handler (#446 / @ifedapoolarewaju)
- provider: fix dropbox thumbnail view (@ifedapoolarewaju)
- uppy-server: link uppy-server with https://snyk.io/ to aid vulnerability spotting (@ifedapoolarewaju)
- uppy-server: use typescript to compile code for a type safe servers (@ifedapoolarewaju)

## 0.21.1

Released: 2017-12-10.

- **⚠️ Breaking** core: Set `this.el` in `Plugin` class (#425 / @arturi)
- StatusBar, Dashboard and Provider UI improvements place upload button into StatusBar, use Alex’s suggestions for retry button; other UI tweaks (#434 / @arturi)
- XHRUpload: fix fields in XHR remote uploader (#424 / @sadovnychyi)
- XHRUpload: option to limit simultaneous uploads #360 (#427 / goto-bus-stop)
- core: Add `isSupported()` API for providers (#421 / @goto-bus-stop, @arturi)
- core: Add stores. Improve on Redux PR #216 to allow using Redux (or any other solution) for all Uppy state management, instead of proxy-only (#426 / @goto-bus-stop)
- core: add ability to disable thumbnail generation (#432 / @richardwillars)
- core: allow to select multiple files at once from remote providers (#419 / @sadovnychyi)
- core: use `setPluginState` and `getPluginState` in Providers (#436 / @arturi)
- docs: uppy-server docs for s3 `getKey` option (#444 / @goto-bus-stop)
- goldenretriever: Fix IndexedDB store initialisation when not cleaning up (#430 / @goto-bus-stop)
- provider: folder deselection did not remove all files (#439 / @ifedapoolarewaju)
- s3: Use Translator for localised strings (420 / @goto-bus-stop )
- transloadit: Port old tests from tape (#428 / @goto-bus-stop)
- tus: Restore correctly from paused state (#443 / @goto-bus-stop)

## 0.21.0

Released: 2017-11-14.

- accessibility: add tabindex="0" to buttons and tabs, aria-labels, focus (#414 / @arturi)
- core: allow setting custom `id` for plugins to allow a plugin to be used multiple times (#418 / @arturi)
- core: do not check isPreviewSupported for unknown filetypes (#417 / @sadovnychyi)
- core: refactor `uppy-base` (#382 / @goto-bus-stop)
- core: remove functions from state object (#408 / @goto-bus-stop)
- core: return `{ successful, failed }` from `uppy.upload()` (#404 / @goto-bus-stop)
- core: update state with error messages rather than error objects (#406 / @richardwillars)
- core: use `tinyify` for the unpkg bundle. (#371 / @goto-bus-stop)
- dashboard: Fix pasting files, default `image` file name, add type to meta, file type refactor (#395 / @arturi)
- dragdrop: Fix of the .uppy-DragDrop-inner spacing on small screens (#405 / @nqst)
- react: fix `uppy` PropType, closes (#416 / @goto-bus-stop)
- s3: automatically wrap XHRUpload. **Users should remove `.use(XHRUpload)` when using S3.** (#408 / @goto-bus-stop)
- test: refactored end-to-end tests to not use website, switched to Webdriver.io, added tests for Edge, Safari, Android and iOS (#410 / @arturi)
- tus: Rename Tus10 → Tus (#285 / @goto-bus-stop)
- uppy-serer: mask sensitive data from request logs (@ifedapoolarewaju)
- uppy-server: add request body validators (@ifedapoolarewaju)
- uppy-server: migrate dropbox to use v2 API (#386 / @ifedapoolarewaju)
- uppy-server: store tokens in user’s browser only (@ifedapoolarewaju)
- webcam: only show the webcam tab when browser support is available (media recorder API) (#421 / @arturi, @goto-bus-stop)
- webcam: simplify and refactor webcam plugin (modern browser APIs only) (#382 / @goto-bus-stop)
- xhrupload: set a timeout in the onprogress event handler to detect stale network (#378 / @goto-bus-stop)
- uppy-server: allow flexible whitelist endpoint protocols (@ifedapoolarewaju)

## 0.20.3

Released: 2017-10-18.

- Start a completely new upload when retrying. (#390 / @goto-bus-stop)
- dashboard: Show errors that occurred during processing on the file items. (#391 / @goto-bus-stop)
- transloadit: Mark files as having errored if their assembly fails. (#392 / @goto-bus-stop)
- core: Clear file upload progress when an upload starts. (#393 / @goto-bus-stop)
- tus: Clean up `tus.Upload` instance and events when an upload starts, finishes, or fails. (#390 / @goto-bus-stop)

## 0.20.2

Released: 2017-10-11.

- docs: fix `getMetaFromForm` documentation (@arturi)
- core: fix generating thumbnails for images with transparent background (#380 / @goto-bus-stop)
- transloadit: use Translator class for localised strings (#383 / @goto-bus-stop)
- goldenretriever: don't crash when required server-side (#384 / @goto-bus-stop)

## 0.20.1

Released: 2017-10-05.

- redux: add plugin for syncing uppy state with a Redux store (#376 / @richardwillars)

## 0.20.0

Released: 2017-10-03.
Theme: React and Retry

- core: retry/error when upload can’t start or fails (offline, connection lost, wrong endpoint); add error in file progress state, UI, question mark button (#307 / @arturi)
- core: support for retry in Tus plugin (#307 / @arturi)
- core: support for retry in XHRUpload plugin (#307 / @arturi)
- core: Add support for Redux DevTools via a plugin (#373 / @arturi)
- core: improve and merge the React PR (#170 / @goto-bus-stop, @arturi)
- core: improve core.log method, add timestamps (#372 / @arturi)
- dragdrop: redesign, add note, width/height options, arrow icon (#374 / @arturi)
- uploaders: upload resolution changes, followup to #323 (#347 / @goto-bus-stop)
- uploaders: issue warning when no uploading plugins are used (#372 / @arturi)
- core: fix `replaceTargetContent` and add tests for `Plugin` (#354 / @gavboulton)
- goldenretriever: Omit completed uploads from saved file state—previously, when an upload was finished and the user refreshed the page, all the finished files would still be there because we saved the entire list of files. Changed this to only store files that are part of an in-progress upload, or that have yet to be uploaded (#358, #324 / @goto-bus-stop)
- goldenretriever: Remove files from cache when upload finished—this uses the deleteBlobs function when core:success fires (#358, #324 / @goto-bus-stop)
- goldenretriever: add a timestamp to cached blobs, and to delete old blobs on boot (#358, #324 / @goto-bus-stop)
- s3: have some way to configure content-disposition for uploads, see #243 (@goto-bus-stop)
- core: move `setPluginState` and add `getPluginState` to `Plugin` class (#363 / @goto-bus-stop)

## 0.19.1

Released: 2017-09-20.

- goldenretriever: fix restorefiles with id (#351 / @arturi)
- goldenretriever: Clean up blobs that are not related to a file in state (#349 / @goto-bus-stop)
- core: set the newState before emiting `core:state-update` (#341 / @sunil-shrestha, @arturi)
- docs: Document StatusBar plugin (#350 / @goto-bus-stop)

## 0.19.0

Released: 2017-09-15.
Theme: Tests and better APIs

- goldenretriever: allow passing options to `IndexedDbStore` (#339 / sunil-shrestha)
- core: add Uppy instance ID option, namespace serviceWorker action types, add example using multiple Uppy instances with Goldenretriever (#333 / @goto-bus-stop)
- core: fix `calculateTotalProgress` - NaN (#342 / @arturi)
- core: fix and refactor restrictions (#345 / @arturi)
- core: Better `generateFileID` (#330 / @arturi)
- core: improve `isOnline()` (#319 / @richardwillars)
- core: remove unused bootstrap styles (#329 / @arturi)
- core: experiment with yo-yo --> preact and picodom (#297 / @arturi)
- dashboard: fix FileItem source icon position and copy (@arturi)
- dashboard: expose and document the show/hide/isOpen API (@arturi)
- dashboard: allow multiple `triggers` of the same class `.open-uppy` (#328 / @arturi)
- plugins: add `aria-hidden` to all SVG icons for accessibility (#4e808ca3d26f06499c58bb77abbf1c3c2b510b4d / @arturi)
- core: Handle sync returns and throws in possibly-async function options (#315 / @goto-bus-stop)
- core: switch to Jest tests, add more tests for Core and Utils (#310 / @richardwillars)
- website: Minify bundle for `disc` (#332 / @goto-bus-stop)
- transloadit: remove `this.state` getter (#331 / @goto-bus-stop)
- server: option to define valid upload urls (@ifedapoolarewaju)
- server: more automated tests (@ifedapoolarewaju)

## 0.18.1

Released: 2017-09-05.
Note: this version was released as a `@next` npm tag to unblock some users.

- core: gradually resize image previews #275 (@goto-bus-stop)
- informer: support “explanations”, a (?) button that shows more info on hover / click (#292 / @arturi)
- fix webcam video recording (@goto-bus-stop)
- bundle: add missing plugins (s3, statusbar, restoreFiles) to unpkg bundle (#301 / @goto-bus-stop)
- xhrupload: Use error messages from the endpoint (#305 / @goto-bus-stop)
- dashboard: prevent submitting outer form when pressing enter key while editing metadata (#306 / @goto-bus-stop)
- dashboard: save metadata edits when pressing enter key (#308 / @arturi)
- transloadit: upload to S3, then import into :tl: assembly using `/add_file?s3url=${url}` (#280 / @goto-bus-stop)
- transloadit: add `alwaysRunAssembly` option to run assemblies when no files are uploaded (#290 / @goto-bus-stop)
- core: use `iteratePlugins` inside `updateAll` (#312 / @richardwillars)
- core: improve error when plugin does not have ID (#309 / @richardwillars)
- tus: Clear stored `uploadUrl` on `uppy.resetProgress()` call (#314 / @goto-bus-stop)
- website: simplify examples and code samples, prevent sidebar subheading links anywhere but in docs (@arturi)
- website: group plugin docs together in the sidebar (@arturi)

## 0.18.0

Released: 2017-08-15.
Theme: Dogumentation and The Golden retriever.

- [x] goldenretriever: use Service Woker first, then IndexedDB, add file limits for IndexedDB, figure out what restores from where, add throttling for localStorage state sync (@goto-bus-stop @arturi)
- [x] dashboard: flag to hide the upload button, for cases when you want to manually stat the upload (@arturi)
- [x] dashboard: place close btn inside the Dashboard, don’t close on click outside, place source icon near the file size (@arturi)
- [x] core: informer becomes a core API, `uppy.info('Smile! 📸', 'warning', 5000)` so its more concise with `uppy.log('my msg')` and supports different UI implementations (@arturi, #271)
- [x] docs: first stage — on using plugins, all options, list of plugins, i18n, uppy-server (@arturi, @goto-bus-stop, @ifedapoolarewaju)
- [x] provider: file size sorting (@ifedapoolarewaju)
- [x] provider: show loading screen when checking auth too (@arturi)
- [x] uploaders: add direct-to-s3 upload plugin (@goto-bus-stop)
- [x] core: ability to re-upload all files, even `uploadComplete` ones, reset progress (@arturi)
- [x] goldenretriever: recover selected or in progress files after a browser crash or closed tab: alpha-version, add LocalStorage, Service Worker and IndexedDB (@arturi @goto-bus-stop @nqst #268)
- [x] xhrupload: add XHRUpload a more flexible successor to Multipart, so that S3 plugin can depend on it (@goto-bus-stop #242)
- [x] core: add getFile method (@goto-bus-stop, #263)
- [x] provider: use informer to display errors (@ifedapoolarewaju)
- [x] provider: flatten instagram carousels #234 (@ifedapoolarewaju)
- [x] server: add uppy-server url as `i-am` header (@ifedapoolarewaju)
- [x] server: disable socket channel from restarting an already completed file download (@ifedapoolarewaju)
- [x] server: make uppy client whitelisting optional. You may use wildcard instead (@ifedapoolarewaju)
- [x] server: master oauth redirect uri for multiple uppy-server instances
- [x] server: options support for redis session storage on standalone server (@ifedapoolarewaju)
- [x] server: start uppy-server as binary `uppy-server` (@ifedapoolarewaju)
- [x] server: store downloaded files based on uuids (@ifedapoolarewaju)
- [x] server: store upload state on redis (@ifedapoolarewaju)
- [x] server: use uppy informer for server errors (@ifedapoolarewaju, #272)
- [x] server: whitelist multiple uppy clients (@ifedapoolarewaju)
- [x] transloadit: emit an event when an assembly is created (@goto-bus-stop / #244)
- [x] transloadit: function option for file-dependent `params` (@goto-bus-stop / #250)
- [x] tus: Save upload URL early on (@goto-bus-stop #261)
- [x] tus: return immediately if no files are selected (@goto-bus-stop #245)
- [x] uppy-server: add uppy-server metrics to Librato (@ifedapoolarewaju @kiloreux)
- [x] webcam: add 1, 2, 3, smile! to webcam, onBeforeSnapshothook (@arturi, #187, #248)
- [x] website: live example on the homepage, “try me” button, improve /examples (@arturi)

## 0.17.0

Released: 2017-07-02

- [x] core: restrictions — by file type, size, number of files (@arturi)
- [x] provider: improve UI: improve overall look, breadcrumbs, more responsive (@arturi)
- [x] core: css-in-js demos, try template-css (@arturi @goto-bus-stop #239)
- [x] core: add `uppy.reset()` as discussed in #179 (@arturi)
- [x] core: add nanoraf https://github.com/yoshuawuyts/choo/pull/135/files?diff=unified (@goto-bus-stop, @arturi)
- [x] core: file type detection: archives, markdown (possible modules: file-type, identify-filetype) example: http://requirebin.com/?gist=f9bea9602030f1320a227cf7f140c45f, http://stackoverflow.com/a/29672957 (@arturi)
- [x] dashboard: make file icons prettier: https://uppy.io/images/blog/0.16/service-logos.png (@arturi, @nqst / #215)
- [x] fileinput: allow retriving fields/options from form (@arturi #153)
- [x] server: configurable server port (@ifedapoolarewaju)
- [x] server: support for custom providers (@ifedapoolarewaju)
- [x] statusbar: also show major errors, add “error” state (@goto-bus-stop)
- [x] statusbar: pre/postprocessing status updates in the StatusBar (@goto-bus-stop, #202)
- [x] statusbar: show status “Upload started...” when the remote upload has begun, but no progress events received yet (@arturi)
- [x] statusbar: work towards extracting StatusBar to a separate plugin, bundle that with Dashboard? (@goto-bus-stop, @arturi)
- [x] tus/uppy-server: Support metadata in remote tus uploads (@ifedapoolarewaju, @goto-bus-stop / #210)
- [x] uploaders: add direct-to-s3 upload plugin and test it with the flow to then upload to transloadit, stage 1, WIP (@goto-bus-stop)
- [x] uppy/uppy-server: Make a barely working Instagram Plugin (@ifedapoolarewaju / #21)
- [x] uppy/uppy-server: Make a barely working Instagram Plugin (@ifedapoolarewaju / #21)
- [x] uppy/uppy-server: allow google drive/dropbox non-tus (i.e multipart) remote uploads (@arturi, @ifedapoolarewaju / #205)
- [x] uppy/uppy-server: some file types cannot be downloaded/uploaded on google drive (e.g google docs). How to handle that? (@ifedapoolarewaju)
- [x] uppy: fix google drive uploads on mobile (double click issue) (@arturi)

## 0.16.2

Released: 2017-05-31.

- [x] core: update prettier-bytes to fix the IE support issue https://github.com/Flet/prettier-bytes/issues/3 (@arturi)
- [x] core: use URL.createObjectURL instead of resizing thumbnails (@arturi, @goto-bus-stop / #199)
- [x] dashboard: Fix ETA when multiple files are being uploaded (@goto-bus-stop, #197)
- [x] transloadit: Fix receiving assembly results that are not related to an input file (@arturi, @goto-bus-stop / #201)
- [x] transloadit: Use the `tus_upload_url` to reliably link assembly results with their input files (@goto-bus-stop / #207)
- [x] transloadit: move user-facing strings into locale option (@goto-bus-stop / https://github.com/transloadit/uppy/commit/87a22e7ee37b6fa3754fa34868516a6700306b60)
- [x] webcam: Mute audio in realtime playback (@goto-bus-stop / #196)

## 0.16.1

Released: 2017-05-13

- [x] temporarily downgrade yo-yoify, until shama/yo-yoify#45 is resolved (@arturi / https://github.com/transloadit/uppy/commit/6292b96)

## 0.16.0

Released: 2017-05-12.
Theme: Transloadit integration, getting things in order.
Favorite Uppy Server version: 0.5.0.

- [x] uploaders: make sure uploads retry/resume if started when offline or disconnected, retry when back online / failed https://github.com/transloadit/uppy/pull/135 (@arturi, @ifedapoolarewaju)
- [x] transloadit: add basic (beta) version of Transloadit plugin (@goto-bus-stop, @kvz, @tim-kos / #28)
- [x] transloadit: emit an upload event w/ tl data when a file upload is complete (#191 @goto-bus-stop)
- [x] webcam: implement reading audio+video from Webcam (@goto-bus-stop / #175)
- [x] webcam: Make the webcam video fill the available space as much as possible (@goto-bus-stop / #190)
- [x] tus: Merge tus-js-client options with uppy-tus. Hence, enable custom headers support (@goto-bus-stop)
- [x] multipart/tus: Remove Promise.all() calls with unused results (@goto-bus-stop / #121)
- [x] dashboard: fix Dashboard modal close button position (@goto-bus-stop / #171)
- [x] core: pass through errors (@goto-bus-stop / #185)
- [x] core: accept a DOM element in `target:` option (@goto-bus-stop / #169)
- [x] core: Remove the last few potentially buggy uses of `document.querySelector` (@goto-bus-stop)
- [x] dashboard: Fix dashboard width when multiple instances exist (@goto-bus-stop / #184)
- [x] dashboard: add service logo / name to the selected file in file list (@arturi)
- [x] server: begin adding automated tests, maybe try https://facebook.github.io/jest (@ifedapoolarewaju)
- [x] server: add image preview / thumbnail for remote files, if its in the API of services ? (@ifedapoolarewaju)
- [x] server: research parallelizing downloading/uploading remote files: start uploading chunks right away, while still storing the file on disk (@ifedapoolarewaju)
- [x] server: delete file from local disk after upload is successful (@ifedapoolarewaju)
- [x] website: try on a Github ribbon http://tholman.com/github-corners/ (@arturi / #150)
- [x] website: different meta description for pages and post (@arturi)
- [x] server: well documented README (@ifedapoolarewaju)
- [x] react: [WIP] High-level React Components (@goto-bus-stop / #170)
- [x] core: add `uppy.close()` for tearing down an Uppy instance (@goto-bus-stop / #182)
- [x] core: replace `babel-preset-es2015-loose` by standard es2015 preset with `loose` option (@goto-bus-stop / #174)

## 0.15.0

Released: 2017-03-02.
Theme: Speeding and cleaning.
Favorite Uppy Server version: 0.4.0.

- [x] build: update dependencies and eslint-plugin-standard, nodemon --> onchange, because simpler and better options (@arturi)
- [x] build: fix `Function.caller` issue in `lib` which gets published to NPM package, add babel-plugin-yo-yoify (@arturi #158 #163)
- [x] provider: show error view for things like not being able to connect to uppy server should this be happening when uppy-server is unavailable http://i.imgur.com/cYJakc9.png (@arturi, @ifedapoolarewaju)
- [x] provider: loading indicator while the GoogleDrive / Dropbox files are loading (@arturi, @ifedapoolarewaju)
- [x] provider: logout link/button? (@arturi, @ifedapoolarewaju)
- [x] provider: fix breadcrumbs (@ifedapoolarewaju)
- [x] server: refactor local/remote uploads in tus, allow for pause/resume with remote upload (@arturi, @ifedapoolarewaju)
- [x] server: throttle progress updates sent through websockets, sometimes it can get overwhelming when uploads are fast (@ifedapoolarewaju)
- [x] server: pass file size from Google Drive / Dropbox ? (@ifedapoolarewaju)
- [x] server: return uploaded file urls (from Google Drive / Dropbox) ? (@ifedapoolarewaju)
- [x] server: research having less permissions, smaller auth expiration time for security (@ifedapoolarewaju)
- [x] dashboard: basic React component (@arturi)
- [x] core: experiment with `nanoraf` and `requestAnimationFrame` (@arturi)
- [x] core: add throttling of progress updates (@arturi)
- [x] dashobard: fix Missing `file.progress.bytesTotal` property  (@arturi #152)
- [x] dashboard: switch to prettier-bytes for more user-friendly progress updates (@arturi)
- [x] dashboard: fix `updateDashboardElWidth()` not firing in time, causing container width to be 0 (@arturi)
- [x] multipart: treat all 2xx responses as successful, return xhr object in `core:upload-success` (@arturi #156 #154)
- [x] dashboard: throttle StatusBar numbers, so they update only once a second (@arturi, @acconut)
- [x] dashboard: add titles to pause/resume/cancel in StatusBar (@arturi)
- [x] dashboard: precise `circleLength` and `stroke-dasharray/stroke-dashoffset` calculation for progress circles on FileItem (@arturi)
- [x] dashboard: don’t show per-file detailed progress by default — too much noise (@arturi)
- [x] website: blog post and images cleanup (@arturi)

## 0.14.0

Released: January 27, 2017.
Theme: The new 13: Responsive Dashboard, Standalone & Pluggable Server, Dropbox.
Uppy Server version: 0.3.0.

- [x] dashboard: use `isWide` prop/class instead of media queries, so that compact/mobile version can be used in bigger screens too (@arturi)
- [x] dashboard: basic “list” view in addition to current “grid” view (@arturi)
- [x] dashboard: more icons for file types (@arturi)
- [x] dashboard: add totalSize and totalUploadedSize to StatusBar (@arturi)
- [x] dashboard: figure out where to place Informer, accounting for StatusBar — over the StatusBar for now (@arturi)
- [x] dashboard: add `<progress>` element for progressbar, like here https://overcast.fm/+BtuxMygVg/. Added hidden for now, for semantics/accessibility (@arturi)
- [x] dragdrop: show number of selected files, remove upload btn (@arturi)
- [x] build: exclude locales from build (@arturi)
- [x] core: i18n for each plugin in options — local instead of global (@arturi)
- [x] core: add default pluralization (can be overrinden in plugin options) to Translator (@arturi)
- [x] core: use yo-yoify to solve [Function.caller / strict mode issue](https://github.com/shama/bel#note) and make our app faster/smaller by transforming template strings into pure and fast document calls (@arturi)
- [x] server: a pluggable uppy-server (express / koa for now) (@ifedapoolarewaju)
- [x] server: standalone uppy-server (@ifedapoolarewaju)
- [x] server: Integrate dropbox plugin (@ifedapoolarewaju)
- [x] server: smooth authentication: after auth you are back in your app where you left, no page reloads (@ifedapoolarewaju)
- [x] tus: fix upload progress from uppy-server (@arturi, @ifedapoolarewaju)
- [x] core: basic React component — DnD (@arturi)
- [x] core: fix support for both ES6 module import and CommonJS requires with `add-module-exports` babel plugin (@arturi)

## 0.13.0

To be released: December 23, 2016.
Theme: The release that wasn't 🎄.

## 0.12.0

Released: November 25, 2016.
Theme: Responsive. Cancel. Feedback. ES6 Server.
Uppy Server version: 0.2.0.

- [x] meta: write 0.12 release blog post (@arturi)
- [x] core: figure out import/require for core and plugins — just don’t use spread for plugins (@arturi)
- [x] meta: create a demo video, showcasing Uppy Dashboard for the main page, like https://zeit.co/blog/next (@arturi)
- [x] meta: update Readme, update screenshot (@arturi)
- [x] server: add pre-commit and lint-staged (@arturi)
- [x] server: re-do build setup: building at `deploy` and `prepublish` when typing `npm run release:patch` 0.0.1 -> 0.0.2 (@ifedapoolarewaju)
- [x] server: re-do build setup: es6 `src` -> es5 `lib` (use plugin packs from Uppy)
- [x] server: re-do build setup: `eslint --fix ./src` via http://standardjs.com (@ifedapoolarewaju)
- [x] server: re-do build setup: `babel-node` or `babel-require` could do realtime transpiling for development (how does that hook in with e.g. `nodemon`?) (@ifedapoolarewaju)
- [x] server: refacor: remove/reduce file redundancy (@ifedapoolarewaju)
- [x] server: error handling: 404 and 401 error handler (@ifedapoolarewaju)
- [x] server: bug fix: failing google drive (@ifedapoolarewaju)
- [x] webcam: stop using the webcam (green light off) after the picture is taken / tab is hidden (@arturi)
- [x] core: allow usage without `new`, start renaming `Core()` to `Uppy()` in examples (@arturi)
- [x] core: api — consider Yosh’s feedback and proposals https://gist.github.com/yoshuawuyts/b5e5b3e7aacbee85a3e61b8a626709ab, come up with follow up questions (@arturi)
- [x] dashboard: local mode — no acquire plugins / external services, just DnD — ActionBrowseTagline (@arturi)
- [x] dashboard: only show pause/resume when tus is used (@arturi)
- [x] dashboard: cancel uploads button for multipart (@arturi)
- [x] dashboard: responsive design — stage 1 (@arturi)
- [x] meta: write 0.11 release blog post (@arturi)

## 0.11.0

Released: November 1, 2016. Releasemaster: Artur.
Theme: StatusBar and API docs.

- [x] core: log method should have an option to throw error in addition to just logging (@arturi)
- [x] experimental: PersistentState plugin that saves state to localStorage — useful for development (@arturi)
- [x] dashboard: implement new StatusBar with progress and pause/resume buttons https://github.com/transloadit/uppy/issues/96#issuecomment-249401532 (@arturi)
- [x] dashboard: attempt to throttle StatusBar, so it doesn’t re-render too often (@arturi)
- [x] dashboard: refactor — only load one acquire panel at a time (activeAcquirer or empty), change focus behavior, utilize onload/onunload
- [x] experimental: create a Dashboard UI for Redux refactor (@hedgerh)
- [x] dashboard: make trigger optional — not needed when rendering inline (@arturi)
- [x] fileinput: pretty input element #93 (@arturi)
- [x] meta: document current Uppy architecture and question about the future (@arturi, @hedgerh)
- [x] test: see about adding tests for autoProceed: true (@arturi)
- [x] website: and ability to toggle options in Dashboard example: inline/modal, autoProceed, which plugins are enabled #89 (@arturi)
- [x] website: finish https upgrade for uppy.io, uppy-server and tus, set up pingdom notifications (@arturi, @kvz, @hedgerh)
- [x] website: update guide, API docs and main page example to match current actual API (@arturi)
- [x] uppy-server: Make uppy server have dynamic controllers (@hedgerh)

## 0.10.0

Released: Septermber 23, 2016. Releasemaster: Artur.
Theme: Getting together.

- [x] core: expose some events/APIs/callbacks to the user: `onFileUploaded`, `onFileSelected`, `onAllUploaded`, `addFile` (or `parseFile`), open modal... (@arturi, @hedgerh)
- [x] core: how would Uppy work without the UI, if one wants to Uppy to just add files and upload, while rendering preview and UI by themselves #116 — discussion Part 1 (@arturi, @hedgerh)
- [x] core: refactor towards react compatibility as discussed in https://github.com/transloadit/uppy/issues/110 (@hedgerh)
- [x] core: CSS modules? allow bundling of CSS in JS for simple use in NPM? See #120#issuecomment-242455042, try https://github.com/rtsao/csjs — verdict: not yet, try again later (@arturi, @hedgerh)
- [x] core: try Web Workers and FileReaderSync for image resizing again — still slow, probably message payload between webworker and regular thread is huge (@arturi)
- [x] core: i18n strings should extend default en_US dictionary — if a certain string in not available in German, English should be displayed (@arturi)
- [x] dashboard: refactor to smaller components, pass props down (@arturi)
- [x] dashboard: option to render Dashboard inline instead of a modal dialog (@arturi)
- [x] dashboard: global circular progress bar, try out different designs for total upload speed and ETA (@arturi)
- [x] dashboard: show total upload speed and ETA, for all files (@arturi)
- [x] dashboard: copy link to uploaded file button, cross-browser (@arturi) (http://i.imgur.com/b1Io34n.png) (@arturi)
- [x] dashobard: refreshed design and grand refactor (@arturi)
- [x] dashboard: improve file paste the best we can http://stackoverflow.com/a/22940020 (@arturi)
- [x] provider: abstract google drive into provider plugin for reuse (@hedgerh)
- [x] google drive: improve UI (@hedgerh)
- [x] tus: add `resumable` capability flag (@arturi)
- [x] tus: start fixing pause/resume issues and race conditions (@arturi)
- [x] test: working Uppy example on Require Bin — latest version straight from NPM http://requirebin.com/?gist=54e076cccc929cc567cb0aba38815105 (@arturi @acconut)
- [x] meta: update readme docs, add unpkg CDN links (https://transloadit.edgly.net/releases/uppy/v0.22.0/dist/uppy.min.css) (@arturi)
- [x] meta: write 0.10 release blog post (@arturi)

## 0.9.0

Released: August 26, 2016. Releasemaster: Harry.

Theme: Making Progress, Then Pause & Resume.

- [x] dashboard: informer interface: message when all uploads are "done" (@arturi)
- [x] meta: write 0.9 release blog post (@hedgerh)
- [x] webcam: a barely working webcam record & upload (@hedgerh)
- [x] metadata: Uppy + tus empty metadata value issue in Safari https://github.com/tus/tus-js-client/issues/41 --> tus issue — nailed down, passed to @acconut (@arturi, @acconut)
- [x] core: experiment with switching to `virtual-dom` in a separate branch; experiment with rollup again (@arturi)
- [x] core: figure out race conditions (animations not completing because file div gets re-added to the dom each time) with `yo-yo`/`morphdom` https://github.com/shama/bel/issues/26#issuecomment-238004130 (@arturi)
- [x] core: switch to https://github.com/sethvincent/namespace-emitter — smaller, allows for `on('*')` (@arturi)
- [x] dashboard: add aria-labels and titles everywhere to improve accessibility #114 (@arturi)
- [x] dashboard: file name + extension should fit on two lines, truncate in the middle (maybe https://developer.mozilla.org/en-US/docs/Web/API/CanvasRenderingContext2D/measureText) (@arturi)
- [x] dashboard: implement a circular progress indicator on top of the fileItem with play/pause (@arturi)
- [x] dashboard: refactor to smaller components, as discussed in #110 (@arturi)
- [x] dashboard: show upload remaining time and speed, option to disable (@arturi)
- [x] google drive: refactor to smaller components, as discussed in #110 (@hedgerh)
- [x] meta: reach out to choo author (@arturi)
- [x] meta: write 0.8 release blog post (@arturi)
- [x] metadata: add labels to fields in fileCard (@arturi)
- [x] metadata: the aftermath — better UI (@arturi)
- [x] test: Get IE6 on Win XP to run Uppy and see it fall back to regular form upload #108 (@arturi)
- [x] test: refactor tests, add DragDrop back (@arturi)
- [x] tus: update uppy to tus-js-client@1.2.1, test on requirebin (@arturi)
- [x] tus: add ability to pause/resume all uploads at once (@arturi)
- [x] tus: add ability to pause/resume upload (@arturi)

## 0.8.0

Released: July 29, 2016. Releasemaster: Artur.
Theme: The Webcam Edition.

- [x] core: fix bug: no meta information from uppy-server files (@hedgerh)
- [x] core: fix bug: uppy-server file is treated as local and directly uploaded (@hedgerh)
- [x] uppy-server: hammering out websockets/oauth (@hedgerh, @acconut)
- [x] debugger: introduce MagicLog as a way to debug state changes in Uppy (@arturi)
- [x] modifier: A MetaData plugin to supply meta data (like width, tag, filename, user_id) (@arturi)
- [x] modifier: pass custom metadata with non-tus-upload. Maybe mimic meta behavior of tus here, too (@arturi)
- [x] modifier: pass custom metadata with tus-upload with tus-js-client (@arturi)
- [x] webcam: initial version: webcam light goes on (@hedgerh)
- [x] progress: better icons, styles (@arturi)
- [x] core: better mime/type detection (via mime + extension) (@arturi)
- [x] core: add deep-freeze to getState so that we are sure we are not mutating state accidentally (@arturi)
- [x] meta: release “Uppy Begins” post (@arturi @kvz)
- [x] meta: better readme on GitHub and NPM (@arturi)
- [x] test: add pre-commit & lint-staged (@arturi)
- [x] test: add next-update https://www.npmjs.com/package/next-update to check if packages we use can be safely updated (@arturi)
- [x] website: blog polish — add post authors and their gravatars (@arturi)
- [x] dashboard: UI revamp, more prototypes, background image, make dashboard nicer (@arturi)
- [x] dashboard: try a workflow where import from external service slides over and takes up the whole dashboard screen (@arturi)
- [x] modal: merge modal and dashboard (@arturi)

## 0.7.0

Released: July 11, 2016.
Theme: Remote Uploads, UI Redesign.

- [x] core: Investigate if there is a way to manage an oauth dialog and not navigate away from Uppy; Put entire(?) state into oauth redirect urls / LocalStorage with an identifier ? (@hedgerh)
- [x] core: Rethink UI: Part I (interface research for better file selection / progress representation) (@arturi)
- [x] core: let user cancel uploads in progress (@arturi)
- [x] core: resize image file previews (to 100x100px) for performance (@arturi)
- [x] server: add tus-js-client when it's node-ready (@hedgerh)
- [x] server: make uppy-server talk to uppy-client in the browser, use websockets. (@hedgerh)
- [x] dashboard: new “workspace” plugin, main area that allows for drag & drop and shows progress/actions on files, inspired by ProgressDrawer
- [x] website: add new logos and blog (@arturi)
- [x] drive: Return `cb` after writing all files https://github.com/transloadit/uppy-server/commit/4f1795bc55869fd098a5c81a80edac504fa7324a#commitcomment-17385433 (@hedgerh)
- [x] server: Make Google Drive files to actually upload to the endpoint (@hedgerh)
- [x] build: browsersync does 3 refreshes, can that be one? should be doable via cooldown/debounce? -> get rid of require shortcuts (@arturi)
- [x] build: regular + min + gzipped versions of the bundle (@arturi)
- [x] build: set up a simple and quick dev workflow — watch:example (@arturi)

## 0.6.4

Released: June 03, 2016.
Theme: The aim low release.

- [x] build: minification of the bundle (@arturi)
- [x] build: revisit sourcemaps for production. can we have them without a mandatory extra request?
- [x] build: supply Uppy es5 and es6 entry points in npm package (@arturi)
- [x] build: switch to https://www.npmjs.com/package/npm-run-all instead of parallelshell (@arturi)
- [x] drive: Make sure uppy-server does not explode on special file types: https://dl.dropboxusercontent.com/s/d4dbxitjt8clo50/2016-05-06%20at%2022.41.png (@hedgerh)
- [x] modal: accessibility. focus on the first input field / button in tab panel (@arturi)
- [x] progressdrawer: figure out crazy rerendering of previews by yoyo/bel: https://github.com/shama/bel/issues/26, https://github.com/shama/bel/issues/27 (@arturi)
- [x] core: substantial refactor of mount & rendering (@arturi)
- [x] core: better state change logs for better debugging (@arturi)
- [x] progressdrawer: improve styles, add preview icons for all (@arturi)
- [x] server: Start implementing the `SERVER-PLAN.md`, remote files should be added to `state.files` and marked as `remote` (@hedgerh)
- [x] test: Add pass/fail Saucelabs flag to acceptance tests (@arturi)
- [x] website: Polish Saucelabs stats (social badge + stats layout) (@arturi)
- [x] meta: Create Uppy logos (@markstory)
- [x] website: fix examples and cleanup (@arturi)
- [x] website: Add Saucelabs badges to uppy.io (@kvz)
- [x] website: fix disappearing icons issue, `postcss-inline-svg` (@arturi)

## 0.0.5

Released: May 07, 2016.
Theme: Acceptance tests and Google Drive Polish.

- [x] test: Wire saucelabs and travis togeteher, make saucelabs fail fatal to travis builds
- [x] test: Add `addFile`-hack so we can have acceptance tests on Safari as well as Edge (@arturi)
- [x] drive: possible UI polish (@hedgerh)
- [x] drive: write files to filesystem correctly (@hedgerh)
- [x] test: Fix 15s timeout image.jpg (@arturi)
- [x] test: Sign up for Browserstack.com Live account so we can check ourselves what gives and verify saucelabs isn't to blame (@arturi) <-- Turns out, Saucelabs already does that for us
- [x] test: Get tests to pass Latest version of Internet Explorer (Windows 10), Safari (OSX), Firefox (Linux), Opera (Windows 10) (@arturi) <-- IE 10, Chrome, Firefox on Windows and Linux, but not Safari and Microsoft Edge — Selenium issues
- [x] test: Get saucelabs to show what gives (errors, screenshots, anything) (@arturi)
- [x] build: sourcemaps for local development (@arturi) <-- Not adding it in production to save the extra request. For local dev, this was added already via Browserify
- [x] core: Add polyfill for `fetch` (@hedgerh)
- [x] core: Apply plugins when DOM elements aren't static (#25)
- [x] core: figure out the shelf thing https://transloadit.slack.com/archives/uppy/p1460054834000504 https://dl.dropboxusercontent.com/s/ypx6a0a82s65o0z/2016-04-08%20at%2010.38.png (@arturi, @hedgerh)
- [x] core: reduce the monstrous 157.74Kb prebuilt bundle footprint https://dl.dropboxusercontent.com/s/ypx6a0a82s65o0z/2016-04-08%20at%2010.38.png <-- we see no way to optimize at this stage
- [x] drive: add breadcrumb navigation (@hedgerh)
- [x] drive: convert google docs to office format (@hedgerh)
- [x] modal: Avoid duplicating event listeners <-- deprecated by yoyo
- [x] progressbar: make it great again (@arturi)
- [x] progressdrawer: figure out why the whole list is replaced with every update (dom diff problems) (@arturi)
- [x] test: Let Travis use the Remote WebDriver instead of the Firefox WebDriver (https://docs.travis-ci.com/user/gui-and-headless-browsers/#Using-Sauce-Labs), so Saucelabs can run our acceptance tests against a bunch of real browsers. Local acceptance tests keep using Firefox <-- need to add command to Travis (@arturi)
- [x] test: Move failing multipart test back from `v0.0.5` dir, make it pass (@arturi)
- [x] tus: Add support tus 1.0 uploading capabilities (#3) <-- works!
- [x] website: Make cycling through taglines pretty (in terms of code and a nice animation or sth) (@arturi)
- [x] website: Move the activity feed from http://uppy.io/stats to the Uppy homepage (@arturi)
- [x] website: Polish http://uppy.io/stats and undo its CSS crimes (@arturi)

## 0.0.4

Released: April 13, 2016.

- [x] server: Upgrade to 0.0.4 (@kvz)
- [x] drive: Add Google Drive plugin unit test (@hedgerh)
- [x] drive: Add a barely working Google Drive example (without Modal, via e.g. `target: "div#on-my-page"`) (@hedgerh)
- [x] drive: Make sure http://server.uppy.io is targeted on uppy.io; and localhost is targeted elsewhere (also see https://github.com/hughsk/envify) (@kvz)
- [x] test: Setup one modal/dragdrop acceptance test (@arturi)
- [x] drive: Make sure http://server.uppy.io is targeted on uppy.io; and localhost is targeted elsewhere (also see https://github.com/hughsk/envify) (@kvz)
- [x] website: Add a http://uppy.io/stats page that inlines disc.html as well as displays the different bundle sizes, and an activity feed (@kvz)
- [x] dragdrop: refactor & improve (@arturi)
- [x] website: fix i18n & DragDrop examples (@arturi)
- [x] website: Provide simple roadmap in examples (#68, @kvz)
- [x] website: Upgrade Hexo (@kvz)
- [x] test: Make failing acceptance tests fatal (@kvz)
- [x] allow for continuous `acquiring`, even after all plugins have “run” (@arturi, @hedgerh)
- [x] build: clean up package.json. We've accumulated duplication and weirdness by hacking just for our current problem without keeping a wider view of what was already there (@arturi)
- [x] build: fix browsersync & browserify double reloading issue (@arturi)
- [x] build: sourcemaps for examples (@arturi)
- [x] complete: `Complete` Plugin of type/stage: `presenter`. "You have successfully uploaded `3 files`". Button: Close modal. (@arturi)
- [x] core: allow for continuous `acquiring`, even after all plugins have “run” (@arturi, @hedgerh)
- [x] core: come up with a draft standard file format for internal file handling (@arturi)
- [x] core: Pluralize collections (locales, just l like plugins) (@kvz)
- [x] core: re-think running architecture: allow for `acquiring` while `uploading` (@arturi)
- [x] core: Rename `progress` to `progressindicator` (@kvz)
- [x] core: Rename `selecter` to `acquirer` (@kvz)
- [x] core: Rename `view` to `orchestrator` (@kvz)
- [x] core: start on component & event-based state management with `yo-yo` (@arturi)
- [x] core: Upgrade from babel5 -> babel6 (@kvz)
- [x] dragdrop: Fix 405 Not Allowed, (error) handling when you press Upload with no files (#60, @arturi, thx @hpvd)
- [x] modal: `UppyModal [type=submit] { display: none }`, use Modal's own Proceed button to progress to next stage (@arturi)
- [x] modal: covert to component & event-based state management (@arturi)
- [x] modal: Make sure modal renders under one dom node — should everything else too? (@arturi, @hedgerh)
- [x] modal: refactor and improve (@arturi)
- [x] progressdrawer: show link to the uploaded file (@arturi)
- [x] progressdrawer: show file type names/icons for non-image files (@arturi)
- [x] progressdrawer: show uploaded files, display uploaded/selected count, disable btn when nothing selected (@arturi)
- [x] progressdrawer: implement basic version, show upload progress for individual files (@arturi)
- [x] progressdrawer: show previews for images (@arturi)
- [x] server: Add a deploy target for uppy-server so we can use it in demos (#39, @kvz)
- [x] test: Add a passing dummy i18n acceptance test, move failing multipart test to `v0.5.0` dir (@kvz)
- [x] test: Add acceptance tests to Travis so they are run on every change (@kvz)
- [x] test: Get Firefox acceptance tests up and running both local and on Travis CI. Currently both failing on `StaleElementReferenceError: Element not found in the cache - perhaps the page has changed since it was looked up` https://travis-ci.org/transloadit/uppy/builds/121175389#L478
- [x] test: Get saucelabs account https://saucelabs.com/beta/signup/OSS/None (@hedgerh)
- [x] test: Install chromedriver ()
- [x] test: Switch to using Firefox for acceptable tests as Travis CI supports that (https://docs.travis-ci.com/user/gui-and-headless-browsers/#Using-xvfb-to-Run-Tests-That-Require-a-GUI) (@kvz)
- [x] test: Write one actual test (e.g. Multipart) (#2, #23, @hedgerh)
- [x] tus: Resolve promise when all uploads are done or failed, not earlier (currently you get to see '1 file uploaded' and can close the modal while the upload is in progress) (@arturi)
- [x] website: Filter taglines (@kvz)
- [x] website: utilize browserify index exposers to rid ourselves of `../../../..` in examples (@kvz)

## 0.0.3

Released: March 01, 2016.

- [x] core: push out v0.0.3 (@kvz)
- [x] build: release-(major|minor|patch): git tag && npm publish (@kvz)
- [x] core: Allow users to set DOM elements or other plugins as targets (@arturi)
- [x] core: Create a progressbar/spinner/etc plugin (#18, @arturi)
- [x] core: Decide on how we ship default styles: separate css file, inline (@kvz, @hedgerh, @arturi, @tim-kos)
- [x] core: Decide on single-noun terminology (npm, umd, dist, package, cdn, module -> bundler -> bundle), and call it that through-out (@kvz)
- [x] core: throw an error when one Plugin is `.use`d twice. We don't support that now, and will result in very confusing behavior (@kvz)
- [x] dragdrop: Convert `DragDrop` to adhere to `Dummy`'s format, so it's compatible with the new Modal (@arturi)
- [x] drive: Convert `GoogleDrive` to adhere to `Dummy`'s format, so it's compatible with the new Modal (@hedgerh)
- [x] modal: Add barely working Modal plugin that can be used as a target (#53, #50, @arturi)
- [x] modal: Improve Modal API (@arturi, @kvz)
- [x] modal: Make `ProgressBar` work with the new Modal (@kvz, @arturi)
- [x] modal: Make Modal prettier and accessible using Artur's research (@arturi)
- [x] modal: Make the Modal look like Harry's sketchup (@arturi)
- [x] modal: Rename FakeModal to Modal, deprecating our old one (@kvz)
- [x] modal: use classes instead of IDs and buttons instead of links (@arturi)
- [x] server: `package.json` (@hedgerh)
- [x] test: Fix and enable commented out `use plugins` & other core unit test (@arturi)

## 0.0.2

Released: February 11, 2016.

- [x] build: Use parallelshell and tweak browserify to work with templates (@arturi)
- [x] core: Add basic i18n support via `core.translate()` and locale loading (#47, @arturi)
- [x] core: implement a non-blocking `install` method (for Progressbar, for example)  (@arturi, @kvz)
- [x] core: Implement ejs or es6 templating (@arturi, @hedgerh)
- [x] core: Improve on `_i18n` support, add tests (#47, @arturi)
- [x] core: Integrate eslint in our build procedure and make Travis fail on errors found in our examples, Core and Plugins, such as `> 100` char lines (@kvz)
- [x] docs: Fix build-documentation.js crashes, add more docs to Utils and Translator (@arturi, @kvz)
- [x] dragdrop: Use templates, autoProceed setting, show progress (#50, #18, @arturi)
- [x] meta: Implement playground to test things in, templates in this case
- [x] server: Create a (barely) working uppy-server (#39, @hedgerh)
- [x] website: Fix Uppy deploys (postcss-svg problem) (@arturi, @kvz)

## 0.0.1

Released: December 20, 2015.

- [x] core: Individual progress (#24)
- [x] core: Setup basic Plugin system (#1, #4, #20)
- [x] core: Setup build System (#30, #13, @hedgerh)
- [x] dragdrop: Add basic DragDrop plugin example (#7)
- [x] dropbox: Add basic Dropbox plugin example (#31)
- [x] website: Add CSS Framework (#14)
- [x] website: Create Hexo site that also contains our playground (#5, #34, #12 #22, #44, #35, #15, #37, #40, #43)<|MERGE_RESOLUTION|>--- conflicted
+++ resolved
@@ -123,18 +123,10 @@
 - [ ] providers: select files only after “select” is pressed, don’t add them right away when they are checked (keep a list of fileIds in state?); better UI + solves issue with autoProceed uploading in background, which is weird; re-read https://github.com/transloadit/uppy/pull/419#issuecomment-345210519 (@arturi, @goto-bus-stop)
 - [ ] tus: add `filename` and `filetype`, so that tus servers knows what headers to set  https://github.com/tus/tus-js-client/commit/ebc5189eac35956c9f975ead26de90c896dbe360
 - [ ] core: look into utilizing https://github.com/que-etc/resize-observer-polyfill for responsive components. See also https://github.com/transloadit/uppy/issues/750
-<<<<<<< HEAD
-- [x] statusbar: add some spacing between text elements (#760 / @goto-bus-stop)
-- [ ] docs: improve on React docs https://uppy.io/docs/react/, add small example for each component maybe? Dashboard, DragDrop, ProgressBar? No need to make separate pages for all of them, just headings on the same page. Right now docs are confusing, because they focus on DashboardModal. Also problems with syntax highlight on https://uppy.io/docs/react/dashboard-modal/.
 - [x] docs: add note in docs or solve the .run() issue, see #756
-- [x] core: add `uppy.getFiles()` method (@goto-bus-stop / #770)
-- [x] dashboard: fix duplicate plugin IDs, see #702 (@goto-bus-stop)
-- [x] react: update propTypes (#776 / @goto-bus-stop)
-=======
 - [ ] core: use Browserslist config to share between PostCSS, Autoprefixer and Babel https://github.com/browserslist/browserslist, https://github.com/amilajack/eslint-plugin-compat (@arturi)
 - [ ] core: utilize https://github.com/jonathantneal/postcss-preset-env, maybe https://github.com/jonathantneal/postcss-normalize (@arturi)
 - [ ] docs: improve on React docs https://uppy.io/docs/react/, add small example for each component maybe? Dashboard, DragDrop, ProgressBar? No need to make separate pages for all of them, just headings on the same page. Right now docs are confusing, because they focus on DashboardModal. Also problems with syntax highlight on https://uppy.io/docs/react/dashboard-modal/ (@goto-bus-stop)
-- [ ] docs: add note in docs or solve the .run() issue, see #756
 - [ ] core: customizing metadata fields, boolean metadata; see #809, #454 and related (@arturi)
 - [ ] providers: Add user/account names to Uppy provider views (@ifedapoolarewaju)
 
@@ -145,7 +137,7 @@
 - core: Pass `allowedFileTypes` and `maxNumberOfFiles` to input[type=file] in UI components: Dashboard, DragDrop, FileInput (#814 / @arturi)
 - transloadit: Update Transloadit plugin's Uppy Server handling (#804 / @goto-bus-stop)
 - tus: respect `limit` option for upload parameter requests (#817 / @ap--)
-- docs: doc: Explain name `metadata` vs. `$_FILES[]["name"]` (#1c1bf2e / @goto-bus-stop)
+- docs: Explain name `metadata` vs. `$_FILES[]["name"]` (#1c1bf2e / @goto-bus-stop)
 - dashboard: improve “powered by” icon (#0284c8e / @arturi)
 - statusbar: add default string for cancel button (#822 / @mrbatista)
 
@@ -158,7 +150,7 @@
 - dashboard: fix duplicate plugin IDs, see #702 (@goto-bus-stop)
 - dashboard/statusbar: fix some unicode characters showing up as gibberish (#787 / @goto-bus-stop)
 - dashboard: Fix grid item height in remote providers with few files (#791 / @goto-bus-stop)
-- dashboard: Add `rel="noopener noreferrer"` to links containing `target="_blank" (#767 / @kvz)
+- dashboard: Add `rel="noopener noreferrer"` to links containing `target="_blank"` (#767 / @kvz)
 - instagram: add extensions to instagram files (@ifedapoolarewaju)
 - transloadit: More robust failure handling for Transloadit, closes #708 (#805 / @goto-bus-stop)
 - docs: Document "headers" upload parameter in AwsS3 plugin (#780 / @janko-m)
@@ -167,7 +159,6 @@
 - docs: Google Cloud Storage setup for the AwsS3 plugin (#777 / goto-bus-stop)
 - react: Update React component PropTypes (#776 / @arturi)
 - statusbar: add some spacing between text elements (#760 / @goto-bus-stop)
->>>>>>> b576dfe3
 
 ## 0.24.2
 
