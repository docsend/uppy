Our combined changelog and roadmap. It contains todos as well as dones.

Items can be optionally be tagged tagged by GitHub owner issue if discussion
happened / is needed.

Please add your entries in this format:

 - `- [ ] (<plugin name>|website|core|meta|build|test): <Present tense verb> <subject> \(<list of associated owners/gh-issues>\)`.

Following [SemVer spec item 4](http://semver.org/#spec-item-4),
we're `<1.0.0` and allowing ourselves to make breaking changes in minor
and patch levels.

In the current stage we aim to release a new version on the
last Friday of every new month.

## Backlog

Ideas that will be planned and find their way into a release at one point

- [ ] build: investigate Rollup someday, for tree-shaking and smaller dist https://github.com/substack/node-browserify/issues/1379#issuecomment-183383199, https://github.com/nolanlawson/rollupify, https://github.com/nolanlawson/rollup-comparison
- [ ] core: Decouple rendering from Plugins and try to make Uppy work with React (add basic example) to remain aware of possible issues (@hedgerh), look at https://github.com/akiran/react-slick, https://github.com/nosir/cleave.js
- [ ] core: Have base styles, be explicit about fonts, etc
- [ ] core: Make sure Uppy works well in VR
- [ ] test: Human should check http://www.webpagetest.org and https://developers.google.com/web/tools/lighthouse/, use it sometimes to test website and Uppy. Will show response/loading times and other issues
- [ ] test: Human should test with real screen reader to identify accessibility problems
- [ ] test: Make Edge and Safari work via the tunnel so we can test localhost instead of uppy.io, and test the current build, vs the previous deploy that way
- [ ] test: setup an HTML page with all sorts of crazy styles, resets & bootstrap to see what brakes Uppy (@arturi)
- [ ] dependencies: es6-promise --> lie https://github.com/calvinmetcalf/lie ?
- [ ] core: accessibility research: https://chrome.google.com/webstore/detail/accessibility-developer-t/fpkknkljclfencbdbgkenhalefipecmb, http://khan.github.io/tota11y/
- [ ] core: see if it’s possible to add webworkers or use pica for thumbnail generation (@arturi)
- [ ] website: Would one really connect a own google drive or dropbox for testing purpose? => maybe one can give something like a testing account of google drive and dropbox to try uppy
- [ ] dashboard: maybe add perfect scrollbar https://github.com/noraesae/perfect-scrollbar (@arturi)
- [ ] ui: do we want https://github.com/kazzkiq/balloon.css ?
- [ ] core: consider adding presets, see https://github.com/cssinjs/jss-preset-default/blob/master/src/index.js (@arturi)
- [ ] uppy/uppy-server: Transfer files between providers (from instagram to Google drive for example).
- [ ] uppy/uppy-server: review websocket connection and throttling progress events (@arturi, @ifedapoolarewaju)
- [ ] uploaders: consider not showing progress updates from the server after an upload’s been paused (@arturi, @ifedapoolarewaju)
- [ ] image cropping on the client (#151)
- [ ] maybe restrict system file picking dialog too https://github.com/transloadit/uppy/issues/253
- [ ] uppy-server: what happens if access token expires amid an upload/download process.
<<<<<<< HEAD
- [ ] s3+transloadit: upload to S3, then import into :tl: assembly using `/add_file?s3url=${url}` (@goto-bus-stop)
=======
- [ ] good way to change plugin options at runtime—maybe `this.state.options`?
- [ ] s3: multipart/"resumable" uploads for large files (@goto-bus-stop)
>>>>>>> 7e784ab2

## 1.0 Goals

What we need to do to release Uppy 1.0

- [x] feature: restrictions: by size, number of files, file type
- [ ] feature: beta file recovering after closed tab / browser crash
- [ ] feature: improved UI for Provider, Google Drive and Instagram, grid/list views
- [ ] feature: finish the direct-to-s3 upload plugin and test it with the flow to then upload to :transloadit: afterwards. This is because this might influence the inner flow of the plugin architecture quite a bit
- [ ] feature: Uppy should work well with React/Redux and React Native
- [ ] feature: preset for Transloadit that mimics jQuery SDK
- [ ] QA: test how everything works together: user experience from `npm install` to production build with Webpack, using in React/Redux environment (npm pack)
- [ ] QA: test uppy server. benchmarks / stress test. multiple connections, different setups, large files. add metrics to Librato
- [ ] uppy-server: add uppy-server to main API service to scale it horizontally. for the standalone server, we could write the script to support multiple clusters. Not sure how required or neccessary this may be for Transloadit's API service.
- [ ] QA: test in multiple browsers and mobile devices, fix bugs
- [ ] QA: test with real screen reader to identify accessibility problems
- [ ] ui: refine UI, neat things up (if that’s even a word)
- [ ] refactoring: reduce size where possible, like, socket.io --> websockets (saves 20KB)
- [ ] refactoring: possibly add CSS-in-JS
- [ ] refactoring: possibly switch from Yo-Yo to Preact, because it’s more stable, solves a few issues we are struggling with (like onload/onunload being weird in yo-yo) and mature, “new standard”, larger community
- [ ] refactoring: possibly differentiate UI plugins from logic plugins, so that, say Tus plugin doesn’t include rendering stuff
- [ ] refactoring: webcam plugin
- [ ] refactoring: clean up code everywhere
- [ ] docs: on using plugins, all options, list of plugins, i18n
- [ ] uppy-server: better error handling, general cleanup (remove unused code. etc)
- [ ] uppy-server: security audit

## 0.19.0

- [ ] allow minimizing the Dashboard during upload (Uppy then becomes just a tiny progress indicator) (@arturi)
- [ ] webcam: look into simplifying / improving webcam plugin (@arturi, @goto-bus-stop)
- [ ] DnD Bar ? (@arturi)
- [ ] provider: improve UI: add icons for file types? (@arturi)
- [ ] core: see if we can figure out css-in-js, while keeping non-random classnames (ideally prefixed) and useful preprocessor features. also see simple https://github.com/codemirror/CodeMirror/blob/master/lib/codemirror.css (@arturi, @goto-bus-stop)
- [ ] dashboard: error UI, question mark button, `core:error` (@arturi)
- [ ] core: add error in file progress state? (@arturi)
- [ ] core: calling `upload` immediately after `addFile` does not upload all files (#249 @goto-bus-stop)
- [ ] core: research !important styles to be immune to any environment/page. Maybe use smth like `postcss-safe-important`. Or increase specificity (with .Uppy) (@arturi)

# next

## 0.18.0

To be released: 2017-08-14.
Theme: Dogumentation.

- [ ] goldenretriver: add file limits, figure out what restores from where, add “ghost” files, add throttling for localStorage state sync (@goto-bus-stop @arturi)
- [x] dashboard: flag to hide the upload button, for cases when you want to manually stat the upload (@arturi)
- [x] dashboard: place close btn inside the Dashboard, don’t close on click outside, place source icon near the file size
- [x] core: informer becomes a core API, `uppy.info('Smile! 📸', 'warning', 5000)` so its more concise with `uppy.log('my msg')` and supports different UI implementations (@arturi, #271)
- [ ] docs: first stage — on using plugins, all options, list of plugins, i18n (@arturi, @goto-bus-stop, @ifedapoolarewaju)
- [ ] core: retry or show error when upload can’t start (offline, wrong endpoint) — now it just sits there (@arturi @goto-bus-stop)
- [ ] informer: support “explanations”, a (?) button that shows more info on hover / click
- [x] provider: file size sorting (@ifedapoolarewaju)
- [x] provider: show loading screen when checking auth too (@arturi)
- [ ] test: add https://github.com/pa11y/pa11y for automated accessibility testing (@arturi)
<<<<<<< HEAD
- [ ] core: add error in file progress state? (@arturi)
- [ ] core: research !important styles to be immune to any environment/page. Maybe use smth like `postcss-safe-important`. Or increase specificity (with .Uppy) (@arturi)
- [ ] uppy-server: add uppy-server metrics to Librato (@ifedapoolarewaju)
- [ ] dashboard: error UI, question mark button, `core:error` (@arturi)
- [x] uploaders: add direct-to-s3 upload plugin (@goto-bus-stop)
- [ ] provider: file size sorting (@ifedapoolarewaju)
- [ ] core: see if we can figure out css-in-js, while keeping non-random classnames (ideally prefixed) and useful preprocessor features. also see simple https://github.com/codemirror/CodeMirror/blob/master/lib/codemirror.css (@arturi, @goto-bus-stop)
=======
>>>>>>> 7e784ab2
- [ ] test: add tests for `npm install uppy` and running in different browsers, the real world use case (@arturi)
- [ ] uploaders: add direct-to-s3 upload plugin and test it with the flow to then upload to transloadit, stage 2, release (@goto-bus-stop)
- [x] core: ability to re-upload all files, even `uploadComplete` ones, reset progress (@arturi)
- [x] goldenretriver: recover selected or in progress files after a browser crash or closed tab: alpha-version, add LocalStorage, Service Worker and IndexedDB (@arturi @goto-bus-stop @nqst #268)
- [x] xhrupload: add XHRUpload a more flexible successor to Multipart, so that S3 plugin can depend on it (@goto-bus-stop #242)
- [x] core: add getFile method (@goto-bus-stop, #263)
- [x] provider: use informer to display errors (@ifedapoolarewaju)
- [x] provider: flatten instagram carousels #234 (@ifedapoolarewaju)
- [x] server: add uppy-server url as `i-am` header (@ifedapoolarewaju)
- [x] server: disable socket channel from restarting an already completed file download (@ifedapoolarewaju)
- [x] server: make uppy client whitelisting optional. You may use wildcard instead (@ifedapoolarewaju)
- [x] server: master oauth redirect uri for multiple uppy-server instances
- [x] server: options support for redis session storage on standalone server (@ifedapoolarewaju)
- [x] server: start uppy-server as binary `uppy-server` (@ifedapoolarewaju)
- [x] server: store downloaded files based on uuids (@ifedapoolarewaju)
- [x] server: store upload state on redis (@ifedapoolarewaju)
- [x] server: use uppy informer for server errors (@ifedapoolarewaju, #272)
- [x] server: whitelist multiple uppy clients (@ifedapoolarewaju)
- [x] transloadit: emit an event when an assembly is created (@goto-bus-stop / #244)
- [x] transloadit: function option for file-dependent `params` (@goto-bus-stop / #250)
- [x] tus: Save upload URL early on (@goto-bus-stop #261)
- [x] tus: return immediately if no files are selected (@goto-bus-stop #245)
- [x] uppy-server: add uppy-server metrics to Librato (@ifedapoolarewaju @kiloreux)
- [x] webcam: add 1, 2, 3, smile! to webcam, onBeforeSnapshothook (@arturi, #187, #248)
- [x] website: live example on the homepage, “try me” button, improve /examples (@arturi)

## 0.17.0

Released: 2017-07-02

- [x] core: restrictions — by file type, size, number of files (@arturi)
- [x] provider: improve UI: improve overall look, breadcrumbs, more responsive (@arturi)
- [x] core: css-in-js demos, try template-css (@arturi @goto-bus-stop #239)
- [x] core: add `uppy.reset()` as discussed in #179 (@arturi)
- [x] core: add nanoraf https://github.com/yoshuawuyts/choo/pull/135/files?diff=unified (@goto-bus-stop, @arturi)
- [x] core: file type detection: archives, markdown (possible modules: file-type, identify-filetype) example: http://requirebin.com/?gist=f9bea9602030f1320a227cf7f140c45f, http://stackoverflow.com/a/29672957 (@arturi)
- [x] dashboard: make file icons prettier: https://uppy.io/images/blog/0.16/service-logos.png (@arturi, @nqst / #215)
- [x] fileinput: allow retriving fields/options from form (@arturi #153)
- [x] server: configurable server port (@ifedapoolarewaju)
- [x] server: support for custom providers (@ifedapoolarewaju)
- [x] statusbar: also show major errors, add “error” state (@goto-bus-stop)
- [x] statusbar: pre/postprocessing status updates in the StatusBar (@goto-bus-stop, #202)
- [x] statusbar: show status “Upload started...” when the remote upload has begun, but no progress events received yet (@arturi)
- [x] statusbar: work towards extracting StatusBar to a separate plugin, bundle that with Dashboard? (@goto-bus-stop, @arturi)
- [x] tus/uppy-server: Support metadata in remote tus uploads (@ifedapoolarewaju, @goto-bus-stop / #210)
- [x] uploaders: add direct-to-s3 upload plugin and test it with the flow to then upload to transloadit, stage 1, WIP (@goto-bus-stop)
- [x] uppy/uppy-server: Make a barely working Instagram Plugin (@ifedapoolarewaju / #21)
- [x] uppy/uppy-server: Make a barely working Instagram Plugin (@ifedapoolarewaju / #21)
- [x] uppy/uppy-server: allow google drive/dropbox non-tus (i.e multipart) remote uploads (@arturi, @ifedapoolarewaju / #205)
- [x] uppy/uppy-server: some file types cannot be downloaded/uploaded on google drive (e.g google docs). How to handle that? (@ifedapoolarewaju)
- [x] uppy: fix google drive uploads on mobile (double click issue) (@arturi)

## 0.16.2 - 2017-05-31

- [x] core: update prettier-bytes to fix the IE support issue https://github.com/Flet/prettier-bytes/issues/3 (@arturi)
- [x] core: use URL.createObjectURL instead of resizing thumbnails (@arturi, @goto-bus-stop / #199)
- [x] dashboard: Fix ETA when multiple files are being uploaded (@goto-bus-stop, #197)
- [x] transloadit: Fix receiving assembly results that are not related to an input file (@arturi, @goto-bus-stop / #201)
- [x] transloadit: Use the `tus_upload_url` to reliably link assembly results with their input files (@goto-bus-stop / #207)
- [x] transloadit: move user-facing strings into locale option (@goto-bus-stop / https://github.com/transloadit/uppy/commit/87a22e7ee37b6fa3754fa34868516a6700306b60)
- [x] webcam: Mute audio in realtime playback (@goto-bus-stop / #196)

## 0.16.1 - 2017-05-13

- [x] temporarily downgrade yo-yoify, until shama/yo-yoify#45 is resolved (@arturi / https://github.com/transloadit/uppy/commit/6292b96)

## 0.16.0

Released: 2017-05-12.
Theme: Transloadit integration, getting things in order.
Favorite Uppy Server version: 0.5.0.

- [x] uploaders: make sure uploads retry/resume if started when offline or disconnected, retry when back online / failed https://github.com/transloadit/uppy/pull/135 (@arturi, @ifedapoolarewaju)
- [x] transloadit: add basic (beta) version of Transloadit plugin (@goto-bus-stop, @kvz, @tim-kos / #28)
- [x] transloadit: emit an upload event w/ tl data when a file upload is complete (#191 @goto-bus-stop)
- [x] webcam: implement reading audio+video from Webcam (@goto-bus-stop / #175)
- [x] webcam: Make the webcam video fill the available space as much as possible (@goto-bus-stop / #190)
- [x] tus: Merge tus-js-client options with uppy-tus. Hence, enable custom headers support (@goto-bus-stop)
- [x] multipart/tus: Remove Promise.all() calls with unused results (@goto-bus-stop / #121)
- [x] dashboard: fix Dashboard modal close button position (@goto-bus-stop / #171)
- [x] core: pass through errors (@goto-bus-stop / #185)
- [x] core: accept a DOM element in `target:` option (@goto-bus-stop / #169)
- [x] core: Remove the last few potentially buggy uses of `document.querySelector` (@goto-bus-stop)
- [x] dashboard: Fix dashboard width when multiple instances exist (@goto-bus-stop / #184)
- [x] dashboard: add service logo / name to the selected file in file list (@arturi)
- [x] server: begin adding automated tests, maybe try https://facebook.github.io/jest (@ifedapoolarewaju)
- [x] server: add image preview / thumbnail for remote files, if its in the API of services ? (@ifedapoolarewaju)
- [x] server: research parallelizing downloading/uploading remote files: start uploading chunks right away, while still storing the file on disk (@ifedapoolarewaju)
- [x] server: delete file from local disk after upload is successful (@ifedapoolarewaju)
- [x] website: try on a Github ribbon http://tholman.com/github-corners/ (@arturi / #150)
- [x] website: different meta description for pages and post (@arturi)
- [x] server: well documented README (@ifedapoolarewaju)
- [x] react: [WIP] High-level React Components (@goto-bus-stop / #170)
- [x] core: add `uppy.close()` for tearing down an Uppy instance (@goto-bus-stop / #182)
- [x] core: replace `babel-preset-es2015-loose` by standard es2015 preset with `loose` option (@goto-bus-stop / #174)

## 0.15.0

Released: 2017-03-02.
Theme: Speeding and cleaning.
Favorite Uppy Server version: 0.4.0.

- [x] build: update dependencies and eslint-plugin-standard, nodemon --> onchange, because simpler and better options (@arturi)
- [x] build: fix `Function.caller` issue in `lib` which gets published to NPM package, add babel-plugin-yo-yoify (@arturi #158 #163)
- [x] provider: show error view for things like not being able to connect to uppy server should this be happening when uppy-server is unavailable http://i.imgur.com/cYJakc9.png (@arturi, @ifedapoolarewaju)
- [x] provider: loading indicator while the GoogleDrive / Dropbox files are loading (@arturi, @ifedapoolarewaju)
- [x] provider: logout link/button? (@arturi, @ifedapoolarewaju)
- [x] provider: fix breadcrumbs (@ifedapoolarewaju)
- [x] server: refactor local/remote uploads in tus, allow for pause/resume with remote upload (@arturi, @ifedapoolarewaju)
- [x] server: throttle progress updates sent through websockets, sometimes it can get overwhelming when uploads are fast (@ifedapoolarewaju)
- [x] server: pass file size from Google Drive / Dropbox ? (@ifedapoolarewaju)
- [x] server: return uploaded file urls (from Google Drive / Dropbox) ? (@ifedapoolarewaju)
- [x] server: research having less permissions, smaller auth expiration time for security (@ifedapoolarewaju)
- [x] dashboard: basic React component (@arturi)
- [x] core: experiment with `nanoraf` and `requestAnimationFrame` (@arturi)
- [x] core: add throttling of progress updates (@arturi)
- [x] dashobard: fix Missing `file.progress.bytesTotal` property  (@arturi #152)
- [x] dashboard: switch to prettier-bytes for more user-friendly progress updates (@arturi)
- [x] dashboard: fix `updateDashboardElWidth()` not firing in time, causing container width to be 0 (@arturi)
- [x] multipart: treat all 2xx responses as successful, return xhr object in `core:upload-success` (@arturi #156 #154)
- [x] dashboard: throttle StatusBar numbers, so they update only once a second (@arturi, @acconut)
- [x] dashboard: add titles to pause/resume/cancel in StatusBar (@arturi)
- [x] dashboard: precise `circleLength` and `stroke-dasharray/stroke-dashoffset` calculation for progress circles on FileItem (@arturi)
- [x] dashboard: don’t show per-file detailed progress by default — too much noise (@arturi)
- [x] website: blog post and images cleanup (@arturi)

## 0.14.0

Released: January 27, 2017.
Theme: The new 13: Responsive Dashboard, Standalone & Pluggable Server, Dropbox.
Uppy Server version: 0.3.0.

- [x] dashboard: use `isWide` prop/class instead of media queries, so that compact/mobile version can be used in bigger screens too (@arturi)
- [x] dashboard: basic “list” view in addition to current “grid” view (@arturi)
- [x] dashboard: more icons for file types (@arturi)
- [x] dashboard: add totalSize and totalUploadedSize to StatusBar (@arturi)
- [x] dashboard: figure out where to place Informer, accounting for StatusBar — over the StatusBar for now (@arturi)
- [x] dashboard: add `<progress>` element for progressbar, like here https://overcast.fm/+BtuxMygVg/. Added hidden for now, for semantics/accessibility (@arturi)
- [x] dragdrop: show number of selected files, remove upload btn (@arturi)
- [x] build: exclude locales from build (@arturi)
- [x] core: i18n for each plugin in options — local instead of global (@arturi)
- [x] core: add default pluralization (can be overrinden in plugin options) to Translator (@arturi)
- [x] core: use yo-yoify to solve [Function.caller / strict mode issue](https://github.com/shama/bel#note) and make our app faster/smaller by transforming template strings into pure and fast document calls (@arturi)
- [x] server: a pluggable uppy-server (express / koa for now) (@ifedapoolarewaju)
- [x] server: standalone uppy-server (@ifedapoolarewaju)
- [x] server: Integrate dropbox plugin (@ifedapoolarewaju)
- [x] server: smooth authentication: after auth you are back in your app where you left, no page reloads (@ifedapoolarewaju)
- [x] tus: fix upload progress from uppy-server (@arturi, @ifedapoolarewaju)
- [x] core: basic React component — DnD (@arturi)
- [x] core: fix support for both ES6 module import and CommonJS requires with `add-module-exports` babel plugin (@arturi)

## 0.13.0

To be released: December 23, 2016.
Theme: The release that wasn't 🎄.

## 0.12.0

Released: November 25, 2016.
Theme: Responsive. Cancel. Feedback. ES6 Server.
Uppy Server version: 0.2.0.

- [x] meta: write 0.12 release blog post (@arturi)
- [x] core: figure out import/require for core and plugins — just don’t use spread for plugins (@arturi)
- [x] meta: create a demo video, showcasing Uppy Dashboard for the main page, like https://zeit.co/blog/next (@arturi)
- [x] meta: update Readme, update screenshot (@arturi)
- [x] server: add pre-commit and lint-staged (@arturi)
- [x] server: re-do build setup: building at `deploy` and `prepublish` when typing `npm run release:patch` 0.0.1 -> 0.0.2 (@ifedapoolarewaju)
- [x] server: re-do build setup: es6 `src` -> es5 `lib` (use plugin packs from Uppy)
- [x] server: re-do build setup: `eslint --fix ./src` via http://standardjs.com (@ifedapoolarewaju)
- [x] server: re-do build setup: `babel-node` or `babel-require` could do realtime transpiling for development (how does that hook in with e.g. `nodemon`?) (@ifedapoolarewaju)
- [x] server: refacor: remove/reduce file redundancy (@ifedapoolarewaju)
- [x] server: error handling: 404 and 401 error handler (@ifedapoolarewaju)
- [x] server: bug fix: failing google drive (@ifedapoolarewaju)
- [x] webcam: stop using the webcam (green light off) after the picture is taken / tab is hidden (@arturi)
- [x] core: allow usage without `new`, start renaming `Core()` to `Uppy()` in examples (@arturi)
- [x] core: api — consider Yosh’s feedback and proposals https://gist.github.com/yoshuawuyts/b5e5b3e7aacbee85a3e61b8a626709ab, come up with follow up questions (@arturi)
- [x] dashboard: local mode — no acquire plugins / external services, just DnD — ActionBrowseTagline (@arturi)
- [x] dashboard: only show pause/resume when tus is used (@arturi)
- [x] dashboard: cancel uploads button for multipart (@arturi)
- [x] dashboard: responsive design — stage 1 (@arturi)
- [x] meta: write 0.11 release blog post (@arturi)

## 0.11.0

Released: November 1, 2016. Releasemaster: Artur.
Theme: StatusBar and API docs.

- [x] core: log method should have an option to throw error in addition to just logging (@arturi)
- [x] experimental: PersistentState plugin that saves state to localStorage — useful for development (@arturi)
- [x] dashboard: implement new StatusBar with progress and pause/resume buttons https://github.com/transloadit/uppy/issues/96#issuecomment-249401532 (@arturi)
- [x] dashboard: attempt to throttle StatusBar, so it doesn’t re-render too often (@arturi)
- [x] dashboard: refactor — only load one acquire panel at a time (activeAcquirer or empty), change focus behavior, utilize onload/onunload
- [x] experimental: create a Dashboard UI for Redux refactor (@hedgerh)
- [x] dashboard: make trigger optional — not needed when rendering inline (@arturi)
- [x] fileinput: pretty input element #93 (@arturi)
- [x] meta: document current Uppy architecture and question about the future (@arturi, @hedgerh)
- [x] test: see about adding tests for autoProceed: true (@arturi)
- [x] website: and ability to toggle options in Dashboard example: inline/modal, autoProceed, which plugins are enabled #89 (@arturi)
- [x] website: finish https upgrade for uppy.io, uppy-server and tus, set up pingdom notifications (@arturi, @kvz, @hedgerh)
- [x] website: update guide, API docs and main page example to match current actual API (@arturi)
- [x] uppy-server: Make uppy server have dynamic controllers (@hedgerh)

## 0.10.0

Released: Septermber 23, 2016. Releasemaster: Artur.
Theme: Getting together.

- [x] core: expose some events/APIs/callbacks to the user: `onFileUploaded`, `onFileSelected`, `onAllUploaded`, `addFile` (or `parseFile`), open modal... (@arturi, @hedgerh)
- [x] core: how would Uppy work without the UI, if one wants to Uppy to just add files and upload, while rendering preview and UI by themselves #116 — discussion Part 1 (@arturi, @hedgerh)
- [x] core: refactor towards react compatibility as discussed in https://github.com/transloadit/uppy/issues/110 (@hedgerh)
- [x] core: CSS modules? allow bundling of CSS in JS for simple use in NPM? See #120#issuecomment-242455042, try https://github.com/rtsao/csjs — verdict: not yet, try again later (@arturi, @hedgerh)
- [x] core: try Web Workers and FileReaderSync for image resizing again — still slow, probably message payload between webworker and regular thread is huge (@arturi)
- [x] core: i18n strings should extend default en_US dictionary — if a certain string in not available in German, English should be displayed (@arturi)
- [x] dashboard: refactor to smaller components, pass props down (@arturi)
- [x] dashboard: option to render Dashboard inline instead of a modal dialog (@arturi)
- [x] dashboard: global circular progress bar, try out different designs for total upload speed and ETA (@arturi)
- [x] dashboard: show total upload speed and ETA, for all files (@arturi)
- [x] dashboard: copy link to uploaded file button, cross-browser (@arturi) (http://i.imgur.com/b1Io34n.png) (@arturi)
- [x] dashobard: refreshed design and grand refactor (@arturi)
- [x] dashboard: improve file paste the best we can http://stackoverflow.com/a/22940020 (@arturi)
- [x] provider: abstract google drive into provider plugin for reuse (@hedgerh)
- [x] google drive: improve UI (@hedgerh)
- [x] tus: add `resumable` capability flag (@arturi)
- [x] tus: start fixing pause/resume issues and race conditions (@arturi)
- [x] test: working Uppy example on Require Bin — latest version straight from NPM http://requirebin.com/?gist=54e076cccc929cc567cb0aba38815105 (@arturi @acconut)
- [x] meta: update readme docs, add unpkg CDN links (https://unpkg.com/uppy/dist/uppy.min.css) (@arturi)
- [x] meta: write 0.10 release blog post (@arturi)

## 0.9.0

Released: August 26, 2016. Releasemaster: Harry.

Theme: Making Progress, Then Pause & Resume.

- [x] dashboard: informer interface: message when all uploads are "done" (@arturi)
- [x] meta: write 0.9 release blog post (@hedgerh)
- [x] webcam: a barely working webcam record & upload (@hedgerh)
- [x] metadata: Uppy + tus empty metadata value issue in Safari https://github.com/tus/tus-js-client/issues/41 --> tus issue — nailed down, passed to @acconut (@arturi, @acconut)
- [x] core: experiment with switching to `virtual-dom` in a separate branch; experiment with rollup again (@arturi)
- [x] core: figure out race conditions (animations not completing because file div gets re-added to the dom each time) with `yo-yo`/`morphdom` https://github.com/shama/bel/issues/26#issuecomment-238004130 (@arturi)
- [x] core: switch to https://github.com/sethvincent/namespace-emitter — smaller, allows for `on('*')` (@arturi)
- [x] dashboard: add aria-labels and titles everywhere to improve accessibility #114 (@arturi)
- [x] dashboard: file name + extension should fit on two lines, truncate in the middle (maybe https://developer.mozilla.org/en-US/docs/Web/API/CanvasRenderingContext2D/measureText) (@arturi)
- [x] dashboard: implement a circular progress indicator on top of the fileItem with play/pause (@arturi)
- [x] dashboard: refactor to smaller components, as discussed in #110 (@arturi)
- [x] dashboard: show upload remaining time and speed, option to disable (@arturi)
- [x] google drive: refactor to smaller components, as discussed in #110 (@hedgerh)
- [x] meta: reach out to choo author (@arturi)
- [x] meta: write 0.8 release blog post (@arturi)
- [x] metadata: add labels to fields in fileCard (@arturi)
- [x] metadata: the aftermath — better UI (@arturi)
- [x] test: Get IE6 on Win XP to run Uppy and see it fall back to regular form upload #108 (@arturi)
- [x] test: refactor tests, add DragDrop back (@arturi)
- [x] tus: update uppy to tus-js-client@1.2.1, test on requirebin (@arturi)
- [x] tus: add ability to pause/resume all uploads at once (@arturi)
- [x] tus: add ability to pause/resume upload (@arturi)

## 0.8.0

Released: July 29, 2016. Releasemaster: Artur.
Theme: The Webcam Edition.

- [x] core: fix bug: no meta information from uppy-server files (@hedgerh)
- [x] core: fix bug: uppy-server file is treated as local and directly uploaded (@hedgerh)
- [x] uppy-server: hammering out websockets/oauth (@hedgerh, @acconut)
- [x] debugger: introduce MagicLog as a way to debug state changes in Uppy (@arturi)
- [x] modifier: A MetaData plugin to supply meta data (like width, tag, filename, user_id) (@arturi)
- [x] modifier: pass custom metadata with non-tus-upload. Maybe mimic meta behavior of tus here, too (@arturi)
- [x] modifier: pass custom metadata with tus-upload with tus-js-client (@arturi)
- [x] webcam: initial version: webcam light goes on (@hedgerh)
- [x] progress: better icons, styles (@arturi)
- [x] core: better mime/type detection (via mime + extension) (@arturi)
- [x] core: add deep-freeze to getState so that we are sure we are not mutating state accidentally (@arturi)
- [x] meta: release “Uppy Begins” post (@arturi @kvz)
- [x] meta: better readme on GitHub and NPM (@arturi)
- [x] test: add pre-commit & lint-staged (@arturi)
- [x] test: add next-update https://www.npmjs.com/package/next-update to check if packages we use can be safely updated (@arturi)
- [x] website: blog polish — add post authors and their gravatars (@arturi)
- [x] dashboard: UI revamp, more prototypes, background image, make dashboard nicer (@arturi)
- [x] dashboard: try a workflow where import from external service slides over and takes up the whole dashboard screen (@arturi)
- [x] modal: merge modal and dashboard (@arturi)

## 0.7.0

Released: July 11, 2016.
Theme: Remote Uploads, UI Redesign.

- [x] core: Investigate if there is a way to manage an oauth dialog and not navigate away from Uppy; Put entire(?) state into oauth redirect urls / LocalStorage with an identifier ? (@hedgerh)
- [x] core: Rethink UI: Part I (interface research for better file selection / progress representation) (@arturi)
- [x] core: let user cancel uploads in progress (@arturi)
- [x] core: resize image file previews (to 100x100px) for performance (@arturi)
- [x] server: add tus-js-client when it's node-ready (@hedgerh)
- [x] server: make uppy-server talk to uppy-client in the browser, use websockets. (@hedgerh)
- [x] dashboard: new “workspace” plugin, main area that allows for drag & drop and shows progress/actions on files, inspired by ProgressDrawer
- [x] website: add new logos and blog (@arturi)
- [x] drive: Return `cb` after writing all files https://github.com/transloadit/uppy-server/commit/4f1795bc55869fd098a5c81a80edac504fa7324a#commitcomment-17385433 (@hedgerh)
- [x] server: Make Google Drive files to actually upload to the endpoint (@hedgerh)
- [x] build: browsersync does 3 refreshes, can that be one? should be doable via cooldown/debounce? -> get rid of require shortcuts (@arturi)
- [x] build: regular + min + gzipped versions of the bundle (@arturi)
- [x] build: set up a simple and quick dev workflow — watch:example (@arturi)

## 0.6.4

Released: June 03, 2016.
Theme: The aim low release.

- [x] build: minification of the bundle (@arturi)
- [x] build: revisit sourcemaps for production. can we have them without a mandatory extra request?
- [x] build: supply Uppy es5 and es6 entry points in npm package (@arturi)
- [x] build: switch to https://www.npmjs.com/package/npm-run-all instead of parallelshell (@arturi)
- [x] drive: Make sure uppy-server does not explode on special file types: https://dl.dropboxusercontent.com/s/d4dbxitjt8clo50/2016-05-06%20at%2022.41.png (@hedgerh)
- [x] modal: accessibility. focus on the first input field / button in tab panel (@arturi)
- [x] progressdrawer: figure out crazy rerendering of previews by yoyo/bel: https://github.com/shama/bel/issues/26, https://github.com/shama/bel/issues/27 (@arturi)
- [x] core: substantial refactor of mount & rendering (@arturi)
- [x] core: better state change logs for better debugging (@arturi)
- [x] progressdrawer: improve styles, add preview icons for all (@arturi)
- [x] server: Start implementing the `SERVER-PLAN.md`, remote files should be added to `state.files` and marked as `remote` (@hedgerh)
- [x] test: Add pass/fail Saucelabs flag to acceptance tests (@arturi)
- [x] website: Polish Saucelabs stats (social badge + stats layout) (@arturi)
- [x] meta: Create Uppy logos (@markstory)
- [x] website: fix examples and cleanup (@arturi)
- [x] website: Add Saucelabs badges to uppy.io (@kvz)
- [x] website: fix disappearing icons issue, `postcss-inline-svg` (@arturi)

## 0.0.5

Released: May 07, 2016.
Theme: Acceptance tests and Google Drive Polish.

- [x] test: Wire saucelabs and travis togeteher, make saucelabs fail fatal to travis builds
- [x] test: Add `addFile`-hack so we can have acceptance tests on Safari as well as Edge (@arturi)
- [x] drive: possible UI polish (@hedgerh)
- [x] drive: write files to filesystem correctly (@hedgerh)
- [x] test: Fix 15s timeout image.jpg (@arturi)
- [x] test: Sign up for Browserstack.com Live account so we can check ourselves what gives and verify saucelabs isn't to blame (@arturi) <-- Turns out, Saucelabs already does that for us
- [x] test: Get tests to pass Latest version of Internet Explorer (Windows 10), Safari (OSX), Firefox (Linux), Opera (Windows 10) (@arturi) <-- IE 10, Chrome, Firefox on Windows and Linux, but not Safari and Microsoft Edge — Selenium issues
- [x] test: Get saucelabs to show what gives (errors, screenshots, anything) (@arturi)
- [x] build: sourcemaps for local development (@arturi) <-- Not adding it in production to save the extra request. For local dev, this was added already via Browserify
- [x] core: Add polyfill for `fetch` (@hedgerh)
- [x] core: Apply plugins when DOM elements aren't static (#25)
- [x] core: figure out the shelf thing https://transloadit.slack.com/archives/uppy/p1460054834000504 https://dl.dropboxusercontent.com/s/ypx6a0a82s65o0z/2016-04-08%20at%2010.38.png (@arturi, @hedgerh)
- [x] core: reduce the monstrous 157.74Kb prebuilt bundle footprint https://dl.dropboxusercontent.com/s/ypx6a0a82s65o0z/2016-04-08%20at%2010.38.png <-- we see no way to optimize at this stage
- [x] drive: add breadcrumb navigation (@hedgerh)
- [x] drive: convert google docs to office format (@hedgerh)
- [x] modal: Avoid duplicating event listeners <-- deprecated by yoyo
- [x] progressbar: make it great again (@arturi)
- [x] progressdrawer: figure out why the whole list is replaced with every update (dom diff problems) (@arturi)
- [x] test: Let Travis use the Remote WebDriver instead of the Firefox WebDriver (https://docs.travis-ci.com/user/gui-and-headless-browsers/#Using-Sauce-Labs), so Saucelabs can run our acceptance tests against a bunch of real browsers. Local acceptance tests keep using Firefox <-- need to add command to Travis (@arturi)
- [x] test: Move failing multipart test back from `v0.0.5` dir, make it pass (@arturi)
- [x] tus: Add support tus 1.0 uploading capabilities (#3) <-- works!
- [x] website: Make cycling through taglines pretty (in terms of code and a nice animation or sth) (@arturi)
- [x] website: Move the activity feed from http://uppy.io/stats to the Uppy homepage (@arturi)
- [x] website: Polish http://uppy.io/stats and undo its CSS crimes (@arturi)

## 0.0.4

Released: April 13, 2016.

- [x] server: Upgrade to 0.0.4 (@kvz)
- [x] drive: Add Google Drive plugin unit test (@hedgerh)
- [x] drive: Add a barely working Google Drive example (without Modal, via e.g. `target: "div#on-my-page"`) (@hedgerh)
- [x] drive: Make sure http://server.uppy.io is targeted on uppy.io; and localhost is targeted elsewhere (also see https://github.com/hughsk/envify) (@kvz)
- [x] test: Setup one modal/dragdrop acceptance test (@arturi)
- [x] drive: Make sure http://server.uppy.io is targeted on uppy.io; and localhost is targeted elsewhere (also see https://github.com/hughsk/envify) (@kvz)
- [x] website: Add a http://uppy.io/stats page that inlines disc.html as well as displays the different bundle sizes, and an activity feed (@kvz)
- [x] dragdrop: refactor & improve (@arturi)
- [x] website: fix i18n & DragDrop examples (@arturi)
- [x] website: Provide simple roadmap in examples (#68, @kvz)
- [x] website: Upgrade Hexo (@kvz)
- [x] test: Make failing acceptance tests fatal (@kvz)
- [x] allow for continuous `acquiring`, even after all plugins have “run” (@arturi, @hedgerh)
- [x] build: clean up package.json. We've accumulated duplication and weirdness by hacking just for our current problem without keeping a wider view of what was already there (@arturi)
- [x] build: fix browsersync & browserify double reloading issue (@arturi)
- [x] build: sourcemaps for examples (@arturi)
- [x] complete: `Complete` Plugin of type/stage: `presenter`. "You have successfully uploaded `3 files`". Button: Close modal. (@arturi)
- [x] core: allow for continuous `acquiring`, even after all plugins have “run” (@arturi, @hedgerh)
- [x] core: come up with a draft standard file format for internal file handling (@arturi)
- [x] core: Pluralize collections (locales, just l like plugins) (@kvz)
- [x] core: re-think running architecture: allow for `acquiring` while `uploading` (@arturi)
- [x] core: Rename `progress` to `progressindicator` (@kvz)
- [x] core: Rename `selecter` to `acquirer` (@kvz)
- [x] core: Rename `view` to `orchestrator` (@kvz)
- [x] core: start on component & event-based state management with `yo-yo` (@arturi)
- [x] core: Upgrade from babel5 -> babel6 (@kvz)
- [x] dragdrop: Fix 405 Not Allowed, (error) handling when you press Upload with no files (#60, @arturi, thx @hpvd)
- [x] modal: `UppyModal [type=submit] { display: none }`, use Modal's own Proceed button to progress to next stage (@arturi)
- [x] modal: covert to component & event-based state management (@arturi)
- [x] modal: Make sure modal renders under one dom node — should everything else too? (@arturi, @hedgerh)
- [x] modal: refactor and improve (@arturi)
- [x] progressdrawer: show link to the uploaded file (@arturi)
- [x] progressdrawer: show file type names/icons for non-image files (@arturi)
- [x] progressdrawer: show uploaded files, display uploaded/selected count, disable btn when nothing selected (@arturi)
- [x] progressdrawer: implement basic version, show upload progress for individual files (@arturi)
- [x] progressdrawer: show previews for images (@arturi)
- [x] server: Add a deploy target for uppy-server so we can use it in demos (#39, @kvz)
- [x] test: Add a passing dummy i18n acceptance test, move failing multipart test to `v0.5.0` dir (@kvz)
- [x] test: Add acceptance tests to Travis so they are run on every change (@kvz)
- [x] test: Get Firefox acceptance tests up and running both local and on Travis CI. Currently both failing on `StaleElementReferenceError: Element not found in the cache - perhaps the page has changed since it was looked up` https://travis-ci.org/transloadit/uppy/builds/121175389#L478
- [x] test: Get saucelabs account https://saucelabs.com/beta/signup/OSS/None (@hedgerh)
- [x] test: Install chromedriver ()
- [x] test: Switch to using Firefox for acceptable tests as Travis CI supports that (https://docs.travis-ci.com/user/gui-and-headless-browsers/#Using-xvfb-to-Run-Tests-That-Require-a-GUI) (@kvz)
- [x] test: Write one actual test (e.g. Multipart) (#2, #23, @hedgerh)
- [x] tus: Resolve promise when all uploads are done or failed, not earlier (currently you get to see '1 file uploaded' and can close the modal while the upload is in progress) (@arturi)
- [x] website: Filter taglines (@kvz)
- [x] website: utilize browserify index exposers to rid ourselves of `../../../..` in examples (@kvz)

## 0.0.3

Released: March 01, 2016.

- [x] core: push out v0.0.3 (@kvz)
- [x] build: release-(major|minor|patch): git tag && npm publish (@kvz)
- [x] core: Allow users to set DOM elements or other plugins as targets (@arturi)
- [x] core: Create a progressbar/spinner/etc plugin (#18, @arturi)
- [x] core: Decide on how we ship default styles: separate css file, inline (@kvz, @hedgerh, @arturi, @tim-kos)
- [x] core: Decide on single-noun terminology (npm, umd, dist, package, cdn, module -> bundler -> bundle), and call it that through-out (@kvz)
- [x] core: throw an error when one Plugin is `.use`d twice. We don't support that now, and will result in very confusing behavior (@kvz)
- [x] dragdrop: Convert `DragDrop` to adhere to `Dummy`'s format, so it's compatible with the new Modal (@arturi)
- [x] drive: Convert `GoogleDrive` to adhere to `Dummy`'s format, so it's compatible with the new Modal (@hedgerh)
- [x] modal: Add barely working Modal plugin that can be used as a target (#53, #50, @arturi)
- [x] modal: Improve Modal API (@arturi, @kvz)
- [x] modal: Make `ProgressBar` work with the new Modal (@kvz, @arturi)
- [x] modal: Make Modal prettier and accessible using Artur's research (@arturi)
- [x] modal: Make the Modal look like Harry's sketchup (@arturi)
- [x] modal: Rename FakeModal to Modal, deprecating our old one (@kvz)
- [x] modal: use classes instead of IDs and buttons instead of links (@arturi)
- [x] server: `package.json` (@hedgerh)
- [x] test: Fix and enable commented out `use plugins` & other core unit test (@arturi)

## 0.0.2

Released: February 11, 2016.

- [x] build: Use parallelshell and tweak browserify to work with templates (@arturi)
- [x] core: Add basic i18n support via `core.translate()` and locale loading (#47, @arturi)
- [x] core: implement a non-blocking `install` method (for Progressbar, for example)  (@arturi, @kvz)
- [x] core: Implement ejs or es6 templating (@arturi, @hedgerh)
- [x] core: Improve on `_i18n` support, add tests (#47, @arturi)
- [x] core: Integrate eslint in our build procedure and make Travis fail on errors found in our examples, Core and Plugins, such as `> 100` char lines (@kvz)
- [x] docs: Fix build-documentation.js crashes, add more docs to Utils and Translator (@arturi, @kvz)
- [x] dragdrop: Use templates, autoProceed setting, show progress (#50, #18, @arturi)
- [x] meta: Implement playground to test things in, templates in this case
- [x] server: Create a (barely) working uppy-server (#39, @hedgerh)
- [x] website: Fix Uppy deploys (postcss-svg problem) (@arturi, @kvz)

## 0.0.1

Released: December 20, 2015.

- [x] core: Individual progress (#24)
- [x] core: Setup basic Plugin system (#1, #4, #20)
- [x] core: Setup build System (#30, #13, @hedgerh)
- [x] dragdrop: Add basic DragDrop plugin example (#7)
- [x] dropbox: Add basic Dropbox plugin example (#31)
- [x] website: Add CSS Framework (#14)
- [x] website: Create Hexo site that also contains our playground (#5, #34, #12 #22, #44, #35, #15, #37, #40, #43)<|MERGE_RESOLUTION|>--- conflicted
+++ resolved
@@ -39,12 +39,9 @@
 - [ ] image cropping on the client (#151)
 - [ ] maybe restrict system file picking dialog too https://github.com/transloadit/uppy/issues/253
 - [ ] uppy-server: what happens if access token expires amid an upload/download process.
-<<<<<<< HEAD
 - [ ] s3+transloadit: upload to S3, then import into :tl: assembly using `/add_file?s3url=${url}` (@goto-bus-stop)
-=======
 - [ ] good way to change plugin options at runtime—maybe `this.state.options`?
 - [ ] s3: multipart/"resumable" uploads for large files (@goto-bus-stop)
->>>>>>> 7e784ab2
 
 ## 1.0 Goals
 
@@ -83,6 +80,7 @@
 - [ ] core: add error in file progress state? (@arturi)
 - [ ] core: calling `upload` immediately after `addFile` does not upload all files (#249 @goto-bus-stop)
 - [ ] core: research !important styles to be immune to any environment/page. Maybe use smth like `postcss-safe-important`. Or increase specificity (with .Uppy) (@arturi)
+- [ ] s3+transloadit: upload to S3, then import into :tl: assembly using `/add_file?s3url=${url}` (@goto-bus-stop)
 
 # next
 
@@ -101,18 +99,8 @@
 - [x] provider: file size sorting (@ifedapoolarewaju)
 - [x] provider: show loading screen when checking auth too (@arturi)
 - [ ] test: add https://github.com/pa11y/pa11y for automated accessibility testing (@arturi)
-<<<<<<< HEAD
-- [ ] core: add error in file progress state? (@arturi)
-- [ ] core: research !important styles to be immune to any environment/page. Maybe use smth like `postcss-safe-important`. Or increase specificity (with .Uppy) (@arturi)
-- [ ] uppy-server: add uppy-server metrics to Librato (@ifedapoolarewaju)
-- [ ] dashboard: error UI, question mark button, `core:error` (@arturi)
+- [ ] test: add tests for `npm install uppy` and running in different browsers, the real world use case (@arturi)
 - [x] uploaders: add direct-to-s3 upload plugin (@goto-bus-stop)
-- [ ] provider: file size sorting (@ifedapoolarewaju)
-- [ ] core: see if we can figure out css-in-js, while keeping non-random classnames (ideally prefixed) and useful preprocessor features. also see simple https://github.com/codemirror/CodeMirror/blob/master/lib/codemirror.css (@arturi, @goto-bus-stop)
-=======
->>>>>>> 7e784ab2
-- [ ] test: add tests for `npm install uppy` and running in different browsers, the real world use case (@arturi)
-- [ ] uploaders: add direct-to-s3 upload plugin and test it with the flow to then upload to transloadit, stage 2, release (@goto-bus-stop)
 - [x] core: ability to re-upload all files, even `uploadComplete` ones, reset progress (@arturi)
 - [x] goldenretriver: recover selected or in progress files after a browser crash or closed tab: alpha-version, add LocalStorage, Service Worker and IndexedDB (@arturi @goto-bus-stop @nqst #268)
 - [x] xhrupload: add XHRUpload a more flexible successor to Multipart, so that S3 plugin can depend on it (@goto-bus-stop #242)
