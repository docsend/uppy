--- conflicted
+++ resolved
@@ -16,13 +16,7 @@
   .use(GoogleDrive, {target: Dashboard, host: 'http://localhost:3020'})
   .use(Dummy, {target: Dashboard})
   .use(Webcam, {target: Dashboard})
-<<<<<<< HEAD
-  // // .use(ProgressBar, {target: Dashboard})
-  .use(Tus10, {endpoint: '//tusd.tus.io/files/', resume: true})
-=======
-  // .use(ProgressBar, {target: Dashboard})
   .use(Tus10, {endpoint: 'https://tusd.tus.io/files/', resume: true})
->>>>>>> 2565b37c
   .use(Informer, {target: Dashboard})
   .use(MetaData, {
     fields: [
