--- conflicted
+++ resolved
@@ -23,7 +23,6 @@
 const uppy = Uppy({
   debug: true,
   autoProceed: false,
-<<<<<<< HEAD
   restrictions: {
     maxFileSize: 300000,
     maxNumberOfFiles: 5,
@@ -41,10 +40,6 @@
       return Promise.reject('too few files')
     }
     return Promise.resolve()
-=======
-  meta: {
-    username: 'John'
->>>>>>> d979b52b
   }
 })
   .use(Dashboard, {
@@ -58,14 +53,9 @@
     // replaceTargetContent: true,
     target: '.MyForm',
     locale: {
-<<<<<<< HEAD
       strings: {browse: 'wow'}
     },
     note: 'Images and video only, 300kb or less'
-=======
-      strings: { browse: 'wow' }
-    }
->>>>>>> d979b52b
   })
   .use(GoogleDrive, {target: Dashboard, host: 'http://localhost:3020'})
   .use(Dropbox, {target: Dashboard, host: 'http://localhost:3020'})
