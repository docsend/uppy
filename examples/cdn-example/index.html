--- conflicted
+++ resolved
@@ -10,30 +10,11 @@
     <button id="uppyModalOpener">Open Modal</button>
     <script src="https://unpkg.com/uppy/dist/uppy.min.js"></script>
     <script>
-<<<<<<< HEAD
       const uppy = Uppy.Core({debug: true, autoProceed: false})
-        .use(Uppy.Dashboard, {
-          trigger: '#uppyModalOpener',
-          target: 'body'
-        })
-        .use(Uppy.Webcam, {target: Dashboard})
-        .use(Uppy.Tus, { endpoint: 'https://master.tus.io/files/', resume: true })
+        .use(Uppy.Dashboard, { trigger: '#uppyModalOpener' })
+        .use(Uppy.Webcam, {target: Uppy.Dashboard})
+        .use(Uppy.Tus, { endpoint: 'https://master.tus.io/files/' })
         .run()
-=======
-      const Dashboard = Uppy.Dashboard
-      const Webcam = Uppy.Webcam
-      const Tus = Uppy.Tus
-
-      const uppy = Uppy.Core({debug: true, autoProceed: false})
-      .use(Uppy.Dashboard, {
-        trigger: '#uppyModalOpener',
-        target: 'body'
-      })
-      .use(Webcam, {target: Dashboard})
-      .use(Tus, {endpoint: 'https://master.tus.io/files/', resume: true})
-
-      uppy.run()
->>>>>>> c16215f1
 
       uppy.on('success', (fileCount) => {
         console.log(`${fileCount} files uploaded`)
